--- conflicted
+++ resolved
@@ -32,7 +32,6 @@
 ### CoPP test
 ```
 ansible-playbook test_sonic.yml -i inventory --limit {DUT_NAME} --become --tags copp --extra-vars "ptf_host={PTF_HOST}"
-<<<<<<< HEAD
 ```
 - Requires switch connected to a PTF testbed
 
@@ -53,28 +52,6 @@
 ansible-playbook test_sonic.yml -i inventory --limit {DUT_NAME} --become --tags fast_reboot --extra-vars "ptf_host={PTF_HOST}"
 ```
 - Requires switch connected to a PTF testbed
-=======
-```
-- Requires switch connected to a PTF testbed
-
-### DHCP relay test
-```
-ansible-playbook test_sonic.yml -i inventory --limit {DUT_NAME} --become --tags dhcp_relay --extra-vars "ptf_host={PTF_HOST}"
-```
-- Requires switch connected to a PTF testbed
-
-### FIB test
-```
-ansible-playbook test_sonic.yml -i inventory --limit {DUT_NAME} --tags fib --extra-vars "testbed_type={TESTBED_TYPE} ptf_host={PTF_HOST}"
-```
-- Requires switch connected to a PTF testbed
-
-### Fast-Reboot test
-```
-ansible-playbook test_sonic.yml -i inventory --limit {DUT_NAME} --become --tags fast_reboot --extra-vars "ptf_host={PTF_HOST}"
-```
-- Requires switch connected to a PTF testbed
->>>>>>> 2242c5b1
 
 ### LLDP test
 ```
@@ -106,12 +83,9 @@
 ### Syslog test
 ```
 ansible-playbook test_sonic.yml -i inventory --limit {DUT_NAME} --become --tags syslog
-<<<<<<< HEAD
 ```
 
 ### BGP GR helper mode test
 ```
 ansible-playbook test_sonic.yml -i inventory --limit {DUT_NAME} --become --tags bgp_gr_helper --extra-vars "testbed_type={TESTBED_TYPE}" 
-=======
->>>>>>> 2242c5b1
-```
+```