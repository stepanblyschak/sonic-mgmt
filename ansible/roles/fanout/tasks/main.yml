##############################################################################################
### playbook to deploy the fanout swtich 
### Use this playbook to deploy the VLAN configurations of fanout leaf switch in SONiC testbed
### This playbook will run based on hardware flatform. Each fanout switch hardware type has its
### own unique feature and configuration command or format. Unless you use the hardware swtich
### specified in this playbook, you would need to come up with your own fanout switch deployment 
### playbook
################################################################################################
  # Gather minigraph facts
- name: Gathering lab graph facts about the device
  conn_graph_facts: host={{ inventory_hostname }}
  connection: local
  tags: always

- name: prepare fanout switch admin login info
  set_fact: ansible_ssh_user={{ fanout_admin_user }} ansible_ssh_pass={{ fanout_admin_password }}
  tags: always
  
 ##########################################################
 # deploy tasks to deploy default configuration on fanout #
 ##########################################################
 
- block:
  - name: build fanout startup config for Arista Fanout leaf
    template: src=arista_7260_deploy.j2
              dest=/mnt/flash/startup-config
    notify:
      - Restart the box
  when: device_info.HwSku == "Arista-7260QX-64" 
  tags: deploy

- name: build fanout startup config
  action: apswitch template=force10_s6100_deploy.j2
  connection: switch
  args:
    login: "{{ switch_login['Force10'] }}"
  when: device_info.HwSku == "Force10-S6100"
  tags: deploy

- block:
  - name: build fanout startup config
    template: src=arista_7060_deploy.j2
              dest=/mnt/flash/startup-config
    notify:
       - Restart the box
  when: device_info.HwSku == "Arista-7060CX-32S"
  tags: deploy

- block:
  - debug: msg={{ inventory_hostname }}
  - name: build fanout startup config for fanout arc-switchmtbc01
    action: apswitch template=mlnx_os_swmtbc01.j2
    connection: switch
    args: 
      login: "{{ switch_login['MLNX-OS'] }}"
    when: inventory_hostname == 'arc-switchmtbc01'
    tags: deploy

- block:
  - debug: msg={{ inventory_hostname }}
  - name: build fanout startup config for fanout arc-switch1039
    action: apswitch template=mlnx_os_sw1039.j2
    connection: switch
    args: 
      login: "{{ switch_login['MLNX-OS'] }}"
    when: inventory_hostname == 'arc-switch1039'
    tags: deploy

- block:
  - debug: msg={{ inventory_hostname }}
  - name: build fanout startup config for fanout arc-switch1007
    action: apswitch template=mlnx_os_sw1007.j2
    connection: switch
    args:
      login: "{{ switch_login['MLNX-OS'] }}"
    when: inventory_hostname == 'arc-switch1007'
    tags: deploy

- block:
  - debug: msg={{ inventory_hostname }}
  - name: build fanout startup config for fanout arc-switch1003
    action: apswitch template=mlnx_os_sw1003.j2
    connection: switch
    args:
      login: "{{ switch_login['MLNX-OS'] }}"
    when: inventory_hostname == 'arc-switch1003'
    tags: deploy

 ###################################################################
 # vlan_trunk task to apply special config for the vlan trunk test #
 ###################################################################
 
- block:
  - debug: msg={{ inventory_hostname }}
  - name: build special vlan trunk test config for fanout arc-switchmtbc01
    action: apswitch template=vlan_swmtbc01.j2
    connection: switch
    args: 
      login: "{{ switch_login['MLNX-OS'] }}"
    when: inventory_hostname == 'arc-switchmtbc01'
    tags: vlan_trunk

- block:
  - debug: msg={{ inventory_hostname }}
  - name: build special vlan trunk test config for fanout arc-switch1039
    action: apswitch template=vlan_sw1039.j2
    connection: switch
    args: 
      login: "{{ switch_login['MLNX-OS'] }}"
    when: inventory_hostname == 'arc-switch1039'
    tags: vlan_trunk

- block:
  - debug: msg={{ inventory_hostname }}
  - name: build special vlan trunk test config for fanout arc-switch1007
    action: apswitch template=vlan_sw1007.j2
    connection: switch
    args:
      login: "{{ switch_login['MLNX-OS'] }}"
    when: inventory_hostname == 'arc-switch1007'
    tags: vlan_trunk

- block:
  - debug: msg={{ inventory_hostname }}
  - name: build special vlan trunk test config for fanout arc-switch1003
    action: apswitch template=vlan_sw1003.j2
    connection: switch
    args:
      login: "{{ switch_login['MLNX-OS'] }}"
    when: inventory_hostname == 'arc-switch1003'
    tags: vlan_trunk
    
 #############################################################
 # del_vlan_trunk task to del vlan trunk test special config #
 #############################################################
 
- block:
  - debug: msg={{ inventory_hostname }}
  - name: remove special vlan trunk test config for fanout arc-switchmtbc01
    action: apswitch template=vlan_del_swmtbc01.j2
    connection: switch
    args: 
      login: "{{ switch_login['MLNX-OS'] }}"
    when: inventory_hostname == 'arc-switchmtbc01'
    tags: del_vlan_trunk

- block:
  - debug: msg={{ inventory_hostname }}
  - name: remove special vlan trunk test config for fanout arc-switch1039
    action: apswitch template=vlan_del_sw1039.j2
    connection: switch
    args: 
      login: "{{ switch_login['MLNX-OS'] }}"
    when: inventory_hostname == 'arc-switch1039'
    tags: del_vlan_trunk

- block:
  - debug: msg={{ inventory_hostname }}
  - name: remove special vlan trunk test config for fanout arc-switch1007
    action: apswitch template=vlan_del_sw1007.j2
    connection: switch
    args:
      login: "{{ switch_login['MLNX-OS'] }}"
    when: inventory_hostname == 'arc-switch1007'
    tags: del_vlan_trunk

- block:
  - debug: msg={{ inventory_hostname }}
  - name: remove special vlan trunk test config for fanout arc-switch1003
    action: apswitch template=vlan_del_sw1003.j2
    connection: switch
    args:
      login: "{{ switch_login['MLNX-OS'] }}"
    when: inventory_hostname == 'arc-switch1003'
    tags: del_vlan_trunk

<<<<<<< HEAD
=======
- set_fact: sw_type="{{ device_info['Type'] }}"

- set_fact: os='eos'
  when: os is not defined

- include: fanout_eos.yml
  when: os == 'eos'

- include: fanout_sonic.yml
  when: os == 'sonic'

- block:
  - set_fact:
      leaf_name: "{{ inventory_hostname }}"
      leaf: "{{ ansible_host }}"

  - include: rootfanout_connect.yml
      deploy_leaf=true
  when: sw_type == 'FanoutLeaf'
>>>>>>> 1af8bf49
<|MERGE_RESOLUTION|>--- conflicted
+++ resolved
@@ -1,182 +1,178 @@
-##############################################################################################
-### playbook to deploy the fanout swtich 
-### Use this playbook to deploy the VLAN configurations of fanout leaf switch in SONiC testbed
-### This playbook will run based on hardware flatform. Each fanout switch hardware type has its
-### own unique feature and configuration command or format. Unless you use the hardware swtich
-### specified in this playbook, you would need to come up with your own fanout switch deployment 
-### playbook
-################################################################################################
-  # Gather minigraph facts
-- name: Gathering lab graph facts about the device
-  conn_graph_facts: host={{ inventory_hostname }}
-  connection: local
-  tags: always
-
-- name: prepare fanout switch admin login info
-  set_fact: ansible_ssh_user={{ fanout_admin_user }} ansible_ssh_pass={{ fanout_admin_password }}
-  tags: always
-  
- ##########################################################
- # deploy tasks to deploy default configuration on fanout #
- ##########################################################
- 
-- block:
-  - name: build fanout startup config for Arista Fanout leaf
-    template: src=arista_7260_deploy.j2
-              dest=/mnt/flash/startup-config
-    notify:
-      - Restart the box
-  when: device_info.HwSku == "Arista-7260QX-64" 
-  tags: deploy
-
-- name: build fanout startup config
-  action: apswitch template=force10_s6100_deploy.j2
-  connection: switch
-  args:
-    login: "{{ switch_login['Force10'] }}"
-  when: device_info.HwSku == "Force10-S6100"
-  tags: deploy
-
-- block:
-  - name: build fanout startup config
-    template: src=arista_7060_deploy.j2
-              dest=/mnt/flash/startup-config
-    notify:
-       - Restart the box
-  when: device_info.HwSku == "Arista-7060CX-32S"
-  tags: deploy
-
-- block:
-  - debug: msg={{ inventory_hostname }}
-  - name: build fanout startup config for fanout arc-switchmtbc01
-    action: apswitch template=mlnx_os_swmtbc01.j2
-    connection: switch
-    args: 
-      login: "{{ switch_login['MLNX-OS'] }}"
-    when: inventory_hostname == 'arc-switchmtbc01'
-    tags: deploy
-
-- block:
-  - debug: msg={{ inventory_hostname }}
-  - name: build fanout startup config for fanout arc-switch1039
-    action: apswitch template=mlnx_os_sw1039.j2
-    connection: switch
-    args: 
-      login: "{{ switch_login['MLNX-OS'] }}"
-    when: inventory_hostname == 'arc-switch1039'
-    tags: deploy
-
-- block:
-  - debug: msg={{ inventory_hostname }}
-  - name: build fanout startup config for fanout arc-switch1007
-    action: apswitch template=mlnx_os_sw1007.j2
-    connection: switch
-    args:
-      login: "{{ switch_login['MLNX-OS'] }}"
-    when: inventory_hostname == 'arc-switch1007'
-    tags: deploy
-
-- block:
-  - debug: msg={{ inventory_hostname }}
-  - name: build fanout startup config for fanout arc-switch1003
-    action: apswitch template=mlnx_os_sw1003.j2
-    connection: switch
-    args:
-      login: "{{ switch_login['MLNX-OS'] }}"
-    when: inventory_hostname == 'arc-switch1003'
-    tags: deploy
-
- ###################################################################
- # vlan_trunk task to apply special config for the vlan trunk test #
- ###################################################################
- 
-- block:
-  - debug: msg={{ inventory_hostname }}
-  - name: build special vlan trunk test config for fanout arc-switchmtbc01
-    action: apswitch template=vlan_swmtbc01.j2
-    connection: switch
-    args: 
-      login: "{{ switch_login['MLNX-OS'] }}"
-    when: inventory_hostname == 'arc-switchmtbc01'
-    tags: vlan_trunk
-
-- block:
-  - debug: msg={{ inventory_hostname }}
-  - name: build special vlan trunk test config for fanout arc-switch1039
-    action: apswitch template=vlan_sw1039.j2
-    connection: switch
-    args: 
-      login: "{{ switch_login['MLNX-OS'] }}"
-    when: inventory_hostname == 'arc-switch1039'
-    tags: vlan_trunk
-
-- block:
-  - debug: msg={{ inventory_hostname }}
-  - name: build special vlan trunk test config for fanout arc-switch1007
-    action: apswitch template=vlan_sw1007.j2
-    connection: switch
-    args:
-      login: "{{ switch_login['MLNX-OS'] }}"
-    when: inventory_hostname == 'arc-switch1007'
-    tags: vlan_trunk
-
-- block:
-  - debug: msg={{ inventory_hostname }}
-  - name: build special vlan trunk test config for fanout arc-switch1003
-    action: apswitch template=vlan_sw1003.j2
-    connection: switch
-    args:
-      login: "{{ switch_login['MLNX-OS'] }}"
-    when: inventory_hostname == 'arc-switch1003'
-    tags: vlan_trunk
-    
- #############################################################
- # del_vlan_trunk task to del vlan trunk test special config #
- #############################################################
- 
-- block:
-  - debug: msg={{ inventory_hostname }}
-  - name: remove special vlan trunk test config for fanout arc-switchmtbc01
-    action: apswitch template=vlan_del_swmtbc01.j2
-    connection: switch
-    args: 
-      login: "{{ switch_login['MLNX-OS'] }}"
-    when: inventory_hostname == 'arc-switchmtbc01'
-    tags: del_vlan_trunk
-
-- block:
-  - debug: msg={{ inventory_hostname }}
-  - name: remove special vlan trunk test config for fanout arc-switch1039
-    action: apswitch template=vlan_del_sw1039.j2
-    connection: switch
-    args: 
-      login: "{{ switch_login['MLNX-OS'] }}"
-    when: inventory_hostname == 'arc-switch1039'
-    tags: del_vlan_trunk
-
-- block:
-  - debug: msg={{ inventory_hostname }}
-  - name: remove special vlan trunk test config for fanout arc-switch1007
-    action: apswitch template=vlan_del_sw1007.j2
-    connection: switch
-    args:
-      login: "{{ switch_login['MLNX-OS'] }}"
-    when: inventory_hostname == 'arc-switch1007'
-    tags: del_vlan_trunk
-
-- block:
-  - debug: msg={{ inventory_hostname }}
-  - name: remove special vlan trunk test config for fanout arc-switch1003
-    action: apswitch template=vlan_del_sw1003.j2
-    connection: switch
-    args:
-      login: "{{ switch_login['MLNX-OS'] }}"
-    when: inventory_hostname == 'arc-switch1003'
-    tags: del_vlan_trunk
-
-<<<<<<< HEAD
-=======
-- set_fact: sw_type="{{ device_info['Type'] }}"
+##############################################################################################
+### playbook to deploy the fanout swtich 
+### Use this playbook to deploy the VLAN configurations of fanout leaf switch in SONiC testbed
+### This playbook will run based on hardware flatform. Each fanout switch hardware type has its
+### own unique feature and configuration command or format. Unless you use the hardware swtich
+### specified in this playbook, you would need to come up with your own fanout switch deployment 
+### playbook
+################################################################################################
+  # Gather minigraph facts
+- name: Gathering lab graph facts about the device
+  conn_graph_facts: host={{ inventory_hostname }}
+  connection: local
+  tags: always
+
+- name: prepare fanout switch admin login info
+  set_fact: ansible_ssh_user={{ fanout_admin_user }} ansible_ssh_pass={{ fanout_admin_password }}
+  tags: always
+  
+ ##########################################################
+ # deploy tasks to deploy default configuration on fanout #
+ ##########################################################
+ 
+- block:
+  - name: build fanout startup config for Arista Fanout leaf
+    template: src=arista_7260_deploy.j2
+              dest=/mnt/flash/startup-config
+    notify:
+      - Restart the box
+  when: device_info.HwSku == "Arista-7260QX-64" 
+  tags: deploy
+
+- name: build fanout startup config
+  action: apswitch template=force10_s6100_deploy.j2
+  connection: switch
+  args:
+    login: "{{ switch_login['Force10'] }}"
+  when: device_info.HwSku == "Force10-S6100"
+  tags: deploy
+
+- block:
+  - name: build fanout startup config
+    template: src=arista_7060_deploy.j2
+              dest=/mnt/flash/startup-config
+    notify:
+       - Restart the box
+  when: device_info.HwSku == "Arista-7060CX-32S"
+  tags: deploy
+
+- block:
+  - debug: msg={{ inventory_hostname }}
+  - name: build fanout startup config for fanout arc-switchmtbc01
+    action: apswitch template=mlnx_os_swmtbc01.j2
+    connection: switch
+    args: 
+      login: "{{ switch_login['MLNX-OS'] }}"
+    when: inventory_hostname == 'arc-switchmtbc01'
+    tags: deploy
+
+- block:
+  - debug: msg={{ inventory_hostname }}
+  - name: build fanout startup config for fanout arc-switch1039
+    action: apswitch template=mlnx_os_sw1039.j2
+    connection: switch
+    args: 
+      login: "{{ switch_login['MLNX-OS'] }}"
+    when: inventory_hostname == 'arc-switch1039'
+    tags: deploy
+
+- block:
+  - debug: msg={{ inventory_hostname }}
+  - name: build fanout startup config for fanout arc-switch1007
+    action: apswitch template=mlnx_os_sw1007.j2
+    connection: switch
+    args:
+      login: "{{ switch_login['MLNX-OS'] }}"
+    when: inventory_hostname == 'arc-switch1007'
+    tags: deploy
+
+- block:
+  - debug: msg={{ inventory_hostname }}
+  - name: build fanout startup config for fanout arc-switch1003
+    action: apswitch template=mlnx_os_sw1003.j2
+    connection: switch
+    args:
+      login: "{{ switch_login['MLNX-OS'] }}"
+    when: inventory_hostname == 'arc-switch1003'
+    tags: deploy
+
+ ###################################################################
+ # vlan_trunk task to apply special config for the vlan trunk test #
+ ###################################################################
+ 
+- block:
+  - debug: msg={{ inventory_hostname }}
+  - name: build special vlan trunk test config for fanout arc-switchmtbc01
+    action: apswitch template=vlan_swmtbc01.j2
+    connection: switch
+    args: 
+      login: "{{ switch_login['MLNX-OS'] }}"
+    when: inventory_hostname == 'arc-switchmtbc01'
+    tags: vlan_trunk
+
+- block:
+  - debug: msg={{ inventory_hostname }}
+  - name: build special vlan trunk test config for fanout arc-switch1039
+    action: apswitch template=vlan_sw1039.j2
+    connection: switch
+    args: 
+      login: "{{ switch_login['MLNX-OS'] }}"
+    when: inventory_hostname == 'arc-switch1039'
+    tags: vlan_trunk
+
+- block:
+  - debug: msg={{ inventory_hostname }}
+  - name: build special vlan trunk test config for fanout arc-switch1007
+    action: apswitch template=vlan_sw1007.j2
+    connection: switch
+    args:
+      login: "{{ switch_login['MLNX-OS'] }}"
+    when: inventory_hostname == 'arc-switch1007'
+    tags: vlan_trunk
+
+- block:
+  - debug: msg={{ inventory_hostname }}
+  - name: build special vlan trunk test config for fanout arc-switch1003
+    action: apswitch template=vlan_sw1003.j2
+    connection: switch
+    args:
+      login: "{{ switch_login['MLNX-OS'] }}"
+    when: inventory_hostname == 'arc-switch1003'
+    tags: vlan_trunk
+    
+ #############################################################
+ # del_vlan_trunk task to del vlan trunk test special config #
+ #############################################################
+ 
+- block:
+  - debug: msg={{ inventory_hostname }}
+  - name: remove special vlan trunk test config for fanout arc-switchmtbc01
+    action: apswitch template=vlan_del_swmtbc01.j2
+    connection: switch
+    args: 
+      login: "{{ switch_login['MLNX-OS'] }}"
+    when: inventory_hostname == 'arc-switchmtbc01'
+    tags: del_vlan_trunk
+
+- block:
+  - debug: msg={{ inventory_hostname }}
+  - name: remove special vlan trunk test config for fanout arc-switch1039
+    action: apswitch template=vlan_del_sw1039.j2
+    connection: switch
+    args: 
+      login: "{{ switch_login['MLNX-OS'] }}"
+    when: inventory_hostname == 'arc-switch1039'
+    tags: del_vlan_trunk
+
+- block:
+  - debug: msg={{ inventory_hostname }}
+  - name: remove special vlan trunk test config for fanout arc-switch1007
+    action: apswitch template=vlan_del_sw1007.j2
+    connection: switch
+    args:
+      login: "{{ switch_login['MLNX-OS'] }}"
+    when: inventory_hostname == 'arc-switch1007'
+    tags: del_vlan_trunk
+
+- block:
+  - debug: msg={{ inventory_hostname }}
+  - name: remove special vlan trunk test config for fanout arc-switch1003
+    action: apswitch template=vlan_del_sw1003.j2
+    connection: switch
+    args:
+      login: "{{ switch_login['MLNX-OS'] }}"
+    when: inventory_hostname == 'arc-switch1003'
+    tags: del_vlan_trunk
 
 - set_fact: os='eos'
   when: os is not defined
@@ -194,5 +190,4 @@
 
   - include: rootfanout_connect.yml
       deploy_leaf=true
-  when: sw_type == 'FanoutLeaf'
->>>>>>> 1af8bf49
+  when: sw_type == 'FanoutLeaf'