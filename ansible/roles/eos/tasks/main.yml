--- conflicted
+++ resolved
@@ -1,5 +1,3 @@
-<<<<<<< HEAD
-=======
 - name: Load topo variables
   include_vars: "vars/topo_{{ topo }}.yml"
 
@@ -40,7 +38,6 @@
   set_fact: properties_list="{{ configuration[hostname]['properties'] }}"
   when: configuration and configuration[hostname] and configuration[hostname]['properties'] is defined
 
->>>>>>> 62e81b78
 - name: copy boot-config
   copy: src=boot-config
         dest=/mnt/flash/boot-config
