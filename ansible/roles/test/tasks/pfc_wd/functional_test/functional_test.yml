--- conflicted
+++ resolved
@@ -257,12 +257,7 @@
 - block:
     - name: Apply drop config to {{ pfc_wd_test_port }}.
       vars:
-<<<<<<< HEAD
-        command_to_run: "pfcwd start --action drop --restoration-time {{ pfc_wd_restore_time_large }} {{ pfc_wd_test_port }} {{ pfc_wd_detect_time }}"
-        test_ignore_file: ignore_pfc_wd_messages
-=======
         command_to_run: "pfcwd start --action drop --restoration-time {{ pfc_wd_restore_time_large }} {{ ports }} {{ pfc_wd_detect_time }}"
->>>>>>> 19cb85ed
         errors_expected: false
       include: roles/test/tasks/run_command_with_log_analyzer.yml
 
@@ -609,12 +604,7 @@
 - block:
     - name: Apply config with proper timers to {{ pfc_wd_test_port }}.
       vars:
-<<<<<<< HEAD
-        command_to_run: "pfcwd start --action drop --restoration-time {{ pfc_wd_restore_time }} {{ pfc_wd_test_port }} {{ pfc_wd_detect_time }}"
-        test_ignore_file: ignore_pfc_wd_messages
-=======
         command_to_run: "pfcwd start --action drop --restoration-time {{ pfc_wd_restore_time }} {{ ports }} {{ pfc_wd_detect_time }}"
->>>>>>> 19cb85ed
         errors_expected: false
       include: roles/test/tasks/run_command_with_log_analyzer.yml
 
