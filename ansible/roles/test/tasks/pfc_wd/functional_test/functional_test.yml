--- conflicted
+++ resolved
@@ -436,11 +436,7 @@
 
     - name: Calculate detection and restoration timings
       include: roles/test/tasks/pfc_wd/functional_test/timer_test.yml
-<<<<<<< HEAD
-      with_sequence: start=1 end=5
-=======
       with_sequence: start=1 end=3
->>>>>>> f3c98e04
 
     - debug:
         var: "{{item}}"
