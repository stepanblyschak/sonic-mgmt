--- conflicted
+++ resolved
@@ -60,13 +60,6 @@
         peer_device: "{{ neighbors[pfc_wd_test_port]['peerdevice'] }}"
       include: roles/test/tasks/pfc_wd/functional_test/functional_test.yml
 
-<<<<<<< HEAD
-#  always:
-#    - name: General cleanup.
-#      file:
-#        path: "{{ run_dir }}"
-#        state: absent
-=======
     - name: Test PFC WD extreme case when all ports have storm
       include: roles/test/tasks/pfc_wd/functional_test/storm_all_test.yml
 
@@ -74,5 +67,4 @@
     - name: General cleanup.
       file:
         path: "{{ run_dir }}"
-        state: absent
->>>>>>> 19cb85ed
+        state: absent