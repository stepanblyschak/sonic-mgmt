# This is the link_flap.yml helper playbook. link_flap.yml passes the interface
# to this playbook and in this playbook the neighbor of this interface is
# flapped.

- block:
    - set_fact:
        interface: "{{item}}"

    - debug: msg={{interface}}

    - set_fact:
        peer_device: "{{neighbors[interface]['peerdevice']}}"
        neighbor_interface: "{{neighbors[interface]['peerport']}}"

    - conn_graph_facts: host={{ peer_device }}
      connection: local

    - set_fact:
        peer_host: "{{device_info['mgmtip']}}"
        peer_hwsku: "{{device_info['HwSku']}}"

    - set_fact:
        intfs_to_exclude: "{{interface}}"

    - name: Shut down neighbor interface {{neighbor_interface}} on {{peer_host}}
      action: apswitch template=neighbor_interface_shut_single.j2
      args:
        host: "{{peer_host}}"
        login: "{{switch_login[hwsku_map[peer_hwsku]]}}"
      connection: switch

    - pause:
        seconds: 20

    - interface_facts: up_ports={{minigraph_ports | difference(intfs_to_exclude)}}

    - debug: msg="Found link down ports {{ansible_interface_link_down_ports}} "
      when: ansible_interface_link_down_ports | length > 0

    - name: Verify interfaces are up correctly
<<<<<<< HEAD
      assert: { that: "'{{ ansible_interface_facts[item]['active'] }}' == 'True'" }
      with_items: "{{ minigraph_ports }}"
      when: item != "{{ intfs_to_exclude }}" and item != "Ethernet124"
    
=======
      assert: { that: "{{ ansible_interface_link_down_ports }}|length == 0" }

>>>>>>> 897740ba
    - name: Verify {{intfs_to_exclude}} is down correctly
      assert: { that: "'{{ ansible_interface_facts[intfs_to_exclude]['active'] }}' == 'False'" }

  always:
    - name: Bring up neighbor interface {{neighbor_interface}} on {{peer_host}}
      action: apswitch template=neighbor_interface_no_shut_single.j2
      args:
        host: "{{peer_host}}"
        login: "{{switch_login[hwsku_map[peer_hwsku]]}}"
      connection: switch

    - pause:
        seconds: 20

    - interface_facts: up_ports={{minigraph_ports}}

    - debug: msg="Found link down ports {{ansible_interface_link_down_ports}} "
      when: ansible_interface_link_down_ports | length > 0

    - name: Verify all interfaces are up
<<<<<<< HEAD
      assert: { that: "'{{ ansible_interface_facts[item]['active'] }}' == 'True'" }
      with_items: "{{ minigraph_ports }}"
      when: item != "Ethernet124"
=======
      assert: { that: "{{ ansible_interface_link_down_ports }}|length == 0" }
>>>>>>> 897740ba
<|MERGE_RESOLUTION|>--- conflicted
+++ resolved
@@ -38,15 +38,8 @@
       when: ansible_interface_link_down_ports | length > 0
 
     - name: Verify interfaces are up correctly
-<<<<<<< HEAD
-      assert: { that: "'{{ ansible_interface_facts[item]['active'] }}' == 'True'" }
-      with_items: "{{ minigraph_ports }}"
-      when: item != "{{ intfs_to_exclude }}" and item != "Ethernet124"
-    
-=======
-      assert: { that: "{{ ansible_interface_link_down_ports }}|length == 0" }
+      assert: { that: "{{ ansible_interface_link_down_ports|length }} <= 1" }
 
->>>>>>> 897740ba
     - name: Verify {{intfs_to_exclude}} is down correctly
       assert: { that: "'{{ ansible_interface_facts[intfs_to_exclude]['active'] }}' == 'False'" }
 
@@ -67,10 +60,4 @@
       when: ansible_interface_link_down_ports | length > 0
 
     - name: Verify all interfaces are up
-<<<<<<< HEAD
-      assert: { that: "'{{ ansible_interface_facts[item]['active'] }}' == 'True'" }
-      with_items: "{{ minigraph_ports }}"
-      when: item != "Ethernet124"
-=======
-      assert: { that: "{{ ansible_interface_link_down_ports }}|length == 0" }
->>>>>>> 897740ba
+      assert: { that: "{{ ansible_interface_link_down_ports|length }} <= 1" }