--- conflicted
+++ resolved
@@ -5,14 +5,8 @@
   when: ansible_interface_link_down_ports | length > 0
 
 - name: Verify interfaces are up correctly
-<<<<<<< HEAD
-  assert: { that: "'{{ ansible_interface_facts[item]['active'] }}' == 'True'" }
-  with_items: "{{ minigraph_ports }}"
 # Hack for 31 port connected
-  when: (sonic_hwsku == 'ACS-MSN2700' and item != 'Ethernet124') or (sonic_hwsku == 'ACS-MSN2100' and item != 'Ethernet36')
-=======
-  assert: { that: "{{ ansible_interface_link_down_ports }}|length == 0" }
->>>>>>> 897740ba
+  assert: { that: "{{ ansible_interface_link_down_ports|length }} <= 1" }
 
 - name: Verify port channel interfaces are up correctly
   assert: { that: "'{{ ansible_interface_facts[item]['active'] }}' == 'True'" }
