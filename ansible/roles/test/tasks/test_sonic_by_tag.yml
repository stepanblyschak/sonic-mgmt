- name: Gathering minigraph facts about the device
  minigraph_facts: host={{ inventory_hostname }}
  connection: local
  become: no
  tags: always

### When calling the following tests, you need to provide a command line parameter
### specifying which PTF docker image host to test against. For example,
### -e "ptf_host=10.0.0.200"
- fail: msg="Please set ptf_host variable"
  when: ptf_host is not defined
  tags: arp,dhcp_relay

# Set sonic_hwsku
- name: Set sonic_hwsku fact
  set_fact:
    sonic_hwsku: "{{minigraph_hwsku}}"
  tags: always

- name: Set sonic_asic_type fact
  set_fact:
    sonic_asic_type: broadcom
  when: sonic_hwsku in broadcom_hwskus
  tags: always

- name: Set sonic_asic_type fact
  set_fact:
    sonic_asic_type: mellanox
  when: sonic_hwsku in mellanox_hwskus
  tags: always

- name: Verify interfaces are up
  include: interface.yml
  tags: always

- name: BGP facts test
  include: bgp_fact.yml
  tags: bgp_fact

- name: Neighbor mac change test
  include: neighbour-mac.yml
  tags: neighbour

- name: Test LLDP
  include: lldp.yml
  tags: lldp

- name: Test NTP
  include: ntp.yml
  tags: ntp

- name: Test SNMP Basic
  include: snmp.yml
  tags: snmp

- name: Test DHCP Relay
  include: dhcp_relay.yml
  tags: dhcp_relay
  when: minigraph_devices[inventory_hostname]['type'] == "ToRRouter"

- name: Test Control-Plain policing COPP
  include: copp.yml
  tags: copp

- name: Fast-reboot test
  include: fast-reboot.yml
  when: minigraph_portchannel_interfaces | length > 0 and minigraph_vlan_interfaces | length > 0
  tags: fast_reboot

### when callng BGP flaps test, please add command line of which VMs host to test against
### -e "vmhost_num='01'"
- fail: msg="Please set vmhost_num variable"
  when: vmhost_num is not defined
  tags: sync

- name: Test SyncD BGP Flaps
  include: bgp_flap.yml
  tags: sync

- name: Test Syslog Basic
  include: syslog.yml
  tags: syslog

- name: Test SNMP CPU
  include: snmp/cpu.yml
  tags: snmp_cpu
  when: minigraph_hwsku == "Force10-S6000" or minigraph_hwsku == "ACS-S6000"

- name: Test SNMP Interfaces
  include: snmp/interfaces.yml
  tags: snmp_interfaces

- name: Test Interface Flap from Neighbor
  include: link_flap.yml
  tags: link_flap

- name: Test kernel ARP behavior
  include: arpall.yml
  tags: arp

- name: Test sensors
  include: sensors_check.yml
  tags: sensors

- name: Test reboot
  include: reboot.yml
  tags: reboot

### When calling the following tests, please add command line of what testbed_type and which PTF docker to test against
### -e "testbed_type=t1-lag ptf_host=10.0.0.200"
- name: Fib test
  include: fib.yml
  tags: fib

- name: MTU test
  include: mtu.yml
  tags: mtu

- name: Directed Broadcast test
  include: dir_bcast.yml
  tags: dir_bcast

- name: FDB test
  include: fdb.yml
  tags: fdb

### When calling this decap test, please add command line of what testbed_type, dscp_mode, and which PTF docker to test against
#### -e "testbed_type=t1-lag dscp_mode=pipe ptf_host=10.0.0.200"
- name: Decap test
  include: decap.yml
  tags: decap

- name: BGP Speaker test
  include: bgp_speaker.yml
  tags: bgp_speaker

- name: Test Everflow
  include: everflow.yml
  tags: everflow

- name: Test Everflow on testbed
  include: everflow_testbed.yml
  tags: everflow_testbed

- name: Test LAG
  include: lagall.yml
  tags: lag

- name: Test LAG using lag graph file
  include: lag_2.yml
  tags: lag_2

- name: Memory check
  include: mem_check.yml
  tags: mem_check

- name: ACL test 
  include: acltb.yml
  tags: acl

#- name: PFC Watchdog test
#  include: pfc_wd.yml
#tags: pfc_wd

- name: ECN WRED configure test
  include: ecn_wred.yml
  tags: ecn_wred

### when calling this test, please add command line of testbed_type 
### -e testbed_type=t1
- name: BGP multipath relax
  include: bgp_multipath_relax.yml
  tags: bgp_multipath_relax

- name: neighbor mac change test without using ptf
  include: neighbour-mac-noptf.yml
  tags: neighbour_mac_noptf

<<<<<<< HEAD
- name: Test QoS using SAI thrift
  include: qos_sai.yml
  tags: qos
=======
- name: CRM test
  include: crm.yml
  tags: crm
>>>>>>> 1af8bf49
<|MERGE_RESOLUTION|>--- conflicted
+++ resolved
@@ -176,12 +176,10 @@
   include: neighbour-mac-noptf.yml
   tags: neighbour_mac_noptf
 
-<<<<<<< HEAD
 - name: Test QoS using SAI thrift
   include: qos_sai.yml
   tags: qos
-=======
+
 - name: CRM test
   include: crm.yml
-  tags: crm
->>>>>>> 1af8bf49
+  tags: crm