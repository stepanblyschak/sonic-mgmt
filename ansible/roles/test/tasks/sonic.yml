--- conflicted
+++ resolved
@@ -63,24 +63,6 @@
   tags: dhcp_relay
   when: minigraph_devices[inventory_hostname]['type'] == "ToRRouter"
 
-<<<<<<< HEAD
-- name: Test ECMP route distribution
-  include: ecmp.yml
-  tags: ecmp
-
-- name: Set sonic_hwsku fact
-  set_fact:
-    sonic_hwsku: "ACS-MSN2700"
-  # "{{minigraph_hwsku}}"
-  tags: qos
-
-- name: Test QoS using SAI
-  include: qos_sai.yml
-  #when: sonic_hwsku in mellanox_hwskus and sonic_version=='v2' and host_saithrift
-  tags: qos
-
-=======
->>>>>>> 6b0be0e8
 - name: Test Control-Plain policing COPP
   include: copp.yml
   tags: copp
