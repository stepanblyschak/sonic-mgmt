'''
Owner:          Hrachya Mughnetsyan <Hrachya@mellanox.com>

Created on:     11/11/2016

Description:    This file contains the log analyzer functionality in order
                to verify no failures are detected in the system logs while
                it can be that traffic/functionality works.

                Design is available in https://github.com/Azure/SONiC/wiki/LogAnalyzer

Usage:          Examples of how to use log analyzer
                sudo python loganalyzer.py  --out_dir /home/hrachya/projects/loganalyzer/log.analyzer.results --action analyze --run_id myTest114 --logs file3.log -m /home/hrachya/projects/loganalyzer/match.file.1.log,/home/hrachya/projects/loganalyzer/match.file.2.log  -i ignore.file.1.log,ignore.file.2.log -v
'''

#---------------------------------------------------------------------
# Global imports
#---------------------------------------------------------------------
import sys
import getopt
import re
import csv
import pprint
import logging
import logging.handlers
from __builtin__ import True

#---------------------------------------------------------------------
# Global variables
#---------------------------------------------------------------------
tokenizer = ','
comment_key = '#'
system_log_file = '/var/log/syslog'

#-- List of ERROR codes to be returned by LogAnalyzer
err_duplicate_start_marker = -1
err_duplicate_end_marker = -2
err_no_end_marker = -3
err_no_start_marker = -4
err_invalid_string_format = -5
err_invalid_input = -6

class LogAnalyzer:
    '''
    @summary: Overview of functionality

    This class performs analysis of the log files, searching for concerning messages.
    The definition of concerning messages is passed to analyze_file_list() method,
    as a list of regular expressions.
    Additionally there will be a list of regular expressions which we wish to ignore.
    Any line in log file which will match to the set of matching regex expressions
    AND will not match set of 'ignore' regex expressions, will be considered a
    'match' and will be reported.

    LogAnalyzer will be called initially before any test has ran, and will be
    instructed to place 'start' marker into all log files to be analyzed.
    When tests have ran, LogAnalyzer will be instructed to place end-marker
    into the log files. After this, LogAnalyzer will be invoked to perform the
    analysis of logs. The analysis will be performed on specified log files.
    For each log file only the content between start/end markers will be analyzed.

    For details see comments on analyze_file_list method.
    '''

    '''
    Prefixes used to build start and end markers.
    The prefixes will be combined with a unique string, called run_id, passed by
    the caller, to produce start/end markers for given analysis run.
    '''

    start_marker_prefix = "start-LogAnalyzer"
    end_marker_prefix = "end-LogAnalyzer"

    def init_sys_logger(self):
        logger = logging.getLogger('LogAnalyzer')
        logger.setLevel(logging.DEBUG)
        handler = logging.handlers.SysLogHandler(address = '/dev/log')
        logger.addHandler(handler)
        return logger
    #---------------------------------------------------------------------

    def __init__(self, run_id, verbose):
        self.run_id = run_id
        self.verbose = verbose
    #---------------------------------------------------------------------

    def print_diagnostic_message(self, message):
        if (not self.verbose):
            return

        print '[LogAnalyzer][diagnostic]:%s' % message
    #---------------------------------------------------------------------

    def create_start_marker(self):
        return self.start_marker_prefix + "-" + self.run_id

    #---------------------------------------------------------------------

    def is_filename_stdin(self, file_name):
<<<<<<< HEAD
        return True if file_name == "-" else False
=======
        return file_name == "-"
>>>>>>> 897740ba

    #---------------------------------------------------------------------

    def create_end_marker(self):
        return self.end_marker_prefix + "-" + self.run_id
    #---------------------------------------------------------------------

    def place_marker(self, log_file_list, marker):
        '''
        @summary: Place marker into each log file specified.
        @param log_file_list : List of file paths, to be applied with marker.
        @param marker:         Marker to be placed into log files.
        '''

        for log_file in log_file_list:
            if not len(log_file) or self.is_filename_stdin(log_file):
                continue
            self.print_diagnostic_message('log file:%s, place marker %s'%(log_file, marker))
            with open(log_file, 'a') as file:
                file.write(marker)
                file.write('\n')
                file.flush()

        syslogger = self.init_sys_logger()
        syslogger.info(marker)
        syslogger.info('\n')

        return
    #---------------------------------------------------------------------

    def error_to_regx(self, error_string):
        '''
        This method converts a (list of) strings to one regular expression.

        @summary: Meta characters are escaped by inserting a '\' beforehand
                  Digits are replaced with the arbitrary '\d+' code
                  A list is converted into an alteration statement (|)

        @param error_string:  the string(s) to be converted into a regular expression

        @return: A SINGLE regular expression string
        '''

        #-- Check if error_string is a string or a list --#
        if (isinstance(error_string, basestring)):
            original_string = error_string
            #-- Escapes out of all the meta characters --#
            error_string = re.escape(error_string)
            #-- Replaces a white space with the white space regular expression
            error_string = re.sub(r"(\\\s+)+", "\\\\s+", error_string)
            #-- Replaces a digit number with the digit regular expression
            error_string = re.sub(r"\b\d+\b", "\\\\d+", error_string)
            #-- Replaces a hex number with the hex regular expression
            error_string = re.sub(r"0x[0-9a-fA-F]+", "0x[0-9a-fA-F]+", error_string)
            self.print_diagnostic_message('Built error string: %s' % error_string)

        #-- If given a list, concatenate into one regx --#
        else:
            error_string = '|'.join(map(self.error_to_regx, error_string))

        return error_string
    #---------------------------------------------------------------------

    def create_msg_regex(self, file_lsit):
        '''
        @summary: This method reads input file containing list of regular expressions
                  to be matched against.

        @param file_list : List of file paths, contains search expressions.

        @return: A regex class instance, corresponding to loaded regex expressions.
            Will be used for matching operations by callers.
        '''
        messages_regex = []

        if file_lsit is None or (0 == len(file_lsit)):
            return None

        for filename in file_lsit:
            self.print_diagnostic_message('processing match file:%s' % filename)
            with open(filename, 'rb') as csvfile:
                csvreader = csv.reader(csvfile, quotechar='"', delimiter=',',
                                       skipinitialspace=True)

                for index, row in enumerate(csvreader):
                    self.print_diagnostic_message('[diagnostic]:processing row:%d' % index)
                    self.print_diagnostic_message('row:%s'% row)
                    try:
                        #-- Ignore commented Lines and Empty Lines
                        if (not row or row[0].startswith(comment_key)):
                            self.print_diagnostic_message('[diagnostic]:skipping row[0]:%s' % row[0])
                            continue

                        #-- ('s' | 'r') = (Raw String | Regular Expression)
                        is_regex = row[0]
                        if ('s' == row[0]):
                            is_regex = False
                        elif ('r' == row[0]):
                            is_regex = True
                        else:
                            raise Exception('file:%s, malformed line:%d. '
                                            'must be \'s\'(string) or \'r\'(regex)'
                                            %(filename,index))

                        #-- One error message per line
                        error_string = row[1]

                        if (is_regex):
                            messages_regex.append(error_string)
                        else:
                            messages_regex.append(self.error_to_regx(error_string))

                    except Exception as e:
                        print 'ERROR: line %d is formatted incorrectly in file %s. Skipping line' % (index, filename)
                        print repr(e)
                        sys.exit(err_invalid_string_format)

        if (len(messages_regex)):
            regex = re.compile('|'.join(messages_regex))
        else:
            regex = None
        return regex, messages_regex
    #---------------------------------------------------------------------

    def line_matches(self, str, match_messages_regex, ignore_messages_regex):
        '''
        @summary: This method checks whether given string matches against the
                  set of regular expressions.

        @param str: string to match against 'match' and 'ignore' regex expressions.
            A string which matched to the 'match' set will be reported.
            A string which matches to 'match' set, but also matches to
            'ignore' set - will not be reported (will be ignored)

        @param match_messages_regex:
            regex class instance containing messages to match against.

        @param ignore_messages_regex:
            regex class instance containing messages to ignore match against.

        @return: True is str matches regex criteria, otherwise False.
        '''

        ret_code = False

        if ((match_messages_regex is not None) and (match_messages_regex.findall(str))):
            if (ignore_messages_regex is None):
                ret_code = True

            elif (not ignore_messages_regex.findall(str)):
                self.print_diagnostic_message('matching line: %s' % str)
                ret_code = True

        return ret_code
    #---------------------------------------------------------------------

    def line_is_expected(self, str, expect_messages_regex):
        '''
        @summary: This method checks whether given string matches against the
                  set of "expected" regular expressions.
        '''

        ret_code = False
        if (expect_messages_regex is not None) and (expect_messages_regex.findall(str)):
            ret_code = True

        return ret_code

    def analyze_file(self, log_file_path, match_messages_regex, ignore_messages_regex, expect_messages_regex):
        '''
        @summary: Analyze input file content for messages matching input regex
                  expressions. See line_matches() for details on matching criteria.

        @param log_file_path: Patch to the log file.

        @param match_messages_regex:
            regex class instance containing messages to match against.

        @param ignore_messages_regex:
            regex class instance containing messages to ignore match against.

        @param expect_messages_regex:
            regex class instance containing messages that are expected to appear in logfile.

        @param end_marker_regex - end marker

        @return: List of strings match search criteria.
        '''


        self.print_diagnostic_message('analyzing file: %s'% log_file_path)

        #-- indicates whether log analyzer currently is in the log range between start
        #-- and end marker. see analyze_file method.
        in_analysis_range = False
<<<<<<< HEAD
        stdin_as_input = True if self.is_filename_stdin(log_file_path) else False
=======
        stdin_as_input = self.is_filename_stdin(log_file_path)
>>>>>>> 897740ba
        matching_lines = []
        expected_lines = []
        found_start_marker = False
        found_end_marker = False
        if stdin_as_input:
            log_file = sys.stdin
        else:
            log_file = open(log_file_path, 'r')

        start_marker = self.create_start_marker()
        end_marker = self.create_end_marker()

        for rev_line in reversed(log_file.readlines()):

            if stdin_as_input:
                in_analysis_range = True
            else:
                if rev_line.find(end_marker) != -1:
                    self.print_diagnostic_message('found end marker: %s' % end_marker)
                    if (found_end_marker):
                        print 'ERROR: duplicate end marker found'
                        sys.exit(err_duplicate_end_marker)
                    found_end_marker = True
                    in_analysis_range = True
                    continue

            if not stdin_as_input:
                if rev_line.find(start_marker) != -1:
                    self.print_diagnostic_message('found start marker: %s' % start_marker)
                    if (found_start_marker):
                        print 'ERROR: duplicate start marker found'
                        sys.exit(err_duplicate_start_marker)
                    found_start_marker = True

                    if(not in_analysis_range):
                        print 'ERROR: found start marker:%s without corresponding end marker' % rev_line
                        sys.exit(err_no_end_marker)
                    in_analysis_range = False
                    break

            if in_analysis_range :
                if self.line_is_expected(rev_line, expect_messages_regex):
                    expected_lines.append(rev_line)

                elif self.line_matches(rev_line, match_messages_regex, ignore_messages_regex):
                    matching_lines.append(rev_line)

        # care about the markers only if input is not stdin
        if not stdin_as_input:
            if (not found_start_marker):
                print 'ERROR: start marker was not found'
                sys.exit(err_no_start_marker)

            if (not found_end_marker):
                print 'ERROR: end marker was not found'
                sys.exit(err_no_end_marker)

        return matching_lines, expected_lines
    #---------------------------------------------------------------------

    def analyze_file_list(self, log_file_list, match_messages_regex, ignore_messages_regex, expect_messages_regex):
        '''
        @summary: Analyze input files messages matching input regex expressions.
            See line_matches() for details on matching criteria.

        @param log_file_list: List of paths to the log files.

        @param match_messages_regex:
            regex class instance containing messages to match against.

        @param ignore_messages_regex:
            regex class instance containing messages to ignore match against.

        @param expect_messages_regex:
            regex class instance containing messages that are expected to appear in logfile.

        @return: Returns map <file_name, list_of_matching_strings>
        '''
        res = {}

        for log_file in log_file_list:
            if not len(log_file):
                continue
            match_strings, expect_strings = self.analyze_file(log_file, match_messages_regex, ignore_messages_regex, expect_messages_regex)

            match_strings.reverse()
            expect_strings.reverse()
            res[log_file] = [ match_strings, expect_strings ]

        return res
    #---------------------------------------------------------------------

def usage():
    print 'loganalyzer input parameters:'
    print '--help                           Print usage'
    print '--verbose                        Print verbose output during the run'
    print '--action                         init|analyze - action to perform.'
    print '                                 init - initialize analysis by placing start-marker'
    print '                                 to all log files specified in --logs parameter.'
    print '                                 analyze - perform log analysis of files specified in --logs parameter.'
    print '--out_dir path                   Directory path where to place output files, '
    print '                                 must be present when --action == analyze'
    print '--logs path{,path}               List of full paths to log files to be analyzed.'
    print '                                 Implicetly system log file will be also processed'
    print '--run_id string                  String passed to loganalyzer, uniquely identifying '
    print '                                 analysis session. Used to construct start/end markers. '
    print '--match_files_in path{,path}     List of paths to files containing strings. A string from log file'
    print '                                 By default syslog will be always analyzed and should be passed by match_files_in.'
    print '                                 matching any string from match_files_in will be collected and '
    print '                                 reported. Must be present when action == analyze'
    print '--ignore_files_in path{,path}    List of paths to files containing string. '
    print '                                 A string from log file matching any string from these'
    print '                                 files will be ignored during analysis. Must be present'
    print '                                 when action == analyze.'
    print '--expect_files_in path{,path}    List of path to files containing string. '
    print '                                 All the strings from these files will be expected to present'
    print '                                 in one of specified log files during the analysis. Must be present'
    print '                                 when action == analyze.'

#---------------------------------------------------------------------

def check_action(action, log_files_in, out_dir, match_files_in, ignore_files_in, expect_files_in):
    '''
    @summary: This function validates command line parameter 'action' and
        other related parameters.

    @return: True if input is correct
    '''

    ret_code = True

    if (action == 'init'):
        ret_code = True

    elif (action == 'analyze'):
        if out_dir is None or len(out_dir) == 0:
            print 'ERROR: missing required out_dir for analyze action'
            ret_code = False

        elif match_files_in is None or len(match_files_in) == 0:
            print 'ERROR: missing required match_files_in for analyze action'
            ret_code = False


    else:
        ret_code = False
        print 'ERROR: invalid action:%s specified' % action

    return ret_code
#---------------------------------------------------------------------

def check_run_id(run_id):
    '''
    @summary: Validate command line parameter 'run_id'

    @param run_id: Unique string identifying current run

    @return: True if input is correct
    '''

    ret_code = True

    if ((run_id is None) or (len(run_id) == 0)):
        print 'ERROR: no run_id specified'
        ret_code = False

    return ret_code
#---------------------------------------------------------------------

def write_result_file(run_id, out_dir, analysis_result_per_file, messages_regex_e, unused_regex_messages):
    '''
    @summary: Write results of analysis into a file.

    @param run_id: Uinique string identifying current run

    @param out_dir: Full path to output directory where to place the result file.

    @param analysis_result_per_file: map file_name: [list of found matching strings]

    @return: void
    '''

    match_cnt = 0
    expected_cnt = 0
    expected_lines_total = []

    with open(out_dir + "/result.loganalysis." + run_id + ".log", 'w') as out_file:
        for key, val in analysis_result_per_file.iteritems():
            matching_lines, expected_lines = val

            out_file.write("\n-----------Matches found in file:'%s'-----------\n" % key)
            for s in matching_lines:
                out_file.write(s)
            out_file.write('\nMatches:%d\n' % len(matching_lines))
            match_cnt += len(matching_lines)

            out_file.write("\n-------------------------------------------------\n\n")

            for i in expected_lines:
                out_file.write(i)
                expected_lines_total.append(i)
            out_file.write('\nExpected and found matches:%d\n' % len(expected_lines))
            expected_cnt += len(expected_lines)

        out_file.write("\n-------------------------------------------------\n\n")
        out_file.write('Total matches:%d\n' % match_cnt)
        # Find unused regex matches
        for regex in messages_regex_e:
            regex_used = False
            for line in expected_lines_total:
                if re.search(regex, line):
                    regex_used = True
                    break
            if not regex_used:
                unused_regex_messages.append(regex)

        out_file.write('Total expected and found matches:%d\n' % expected_cnt)
        out_file.write('Total expected but not found matches: %d\n\n' % len(unused_regex_messages))
        for regex in unused_regex_messages:
            out_file.write(regex + "\n")

        out_file.write("\n-------------------------------------------------\n\n")
        out_file.flush()

#---------------------------------------------------------------------

def write_summary_file(run_id, out_dir, analysis_result_per_file, unused_regex_messages):
    '''
    @summary: This function writes results summary into a file

    @param run_id: Unique string identifying current run

    @param out_dir: Output directory full path.

    @param analysis_result_per_file: map file_name:[list of matching strings]

    @return: void
    '''

    out_file = open(out_dir + "/summary.loganalysis." + run_id + ".log", 'w')
    out_file.write("\nLOG ANALYSIS SUMMARY\n")
    total_match_cnt = 0
    total_expect_cnt = 0
    for key, val in analysis_result_per_file.iteritems():
        matching_lines, expecting_lines = val

        file_match_cnt = len(matching_lines)
        file_expect_cnt = len(expecting_lines)
        out_file.write("FILE:    %s    MATCHES    %d\n" % (key, file_match_cnt))
        out_file.write("FILE:    %s    EXPECTED MATCHES    %d\n" % (key, file_expect_cnt))
        out_file.flush()
        total_match_cnt += file_match_cnt
        total_expect_cnt += file_expect_cnt

    out_file.write("-----------------------------------\n")
    out_file.write("TOTAL MATCHES:                  %d\n" % total_match_cnt)
    out_file.write("TOTAL EXPECTED MATCHES:         %d\n" % total_expect_cnt)
    out_file.write("TOTAL EXPECTED MISSING MATCHES: %d\n" % len(unused_regex_messages))
    out_file.write("-----------------------------------\n")
    out_file.flush()
    out_file.close()
#---------------------------------------------------------------------

def main(argv):

    action = None
    run_id = None
    log_files_in = ""
    out_dir = None
    match_files_in = None
    ignore_files_in = None
    expect_files_in = None
    verbose = False

    try:
        opts, args = getopt.getopt(argv, "a:r:l:o:m:i:e:vh", ["action=", "run_id=", "logs=", "out_dir=", "match_files_in=", "ignore_files_in=", "expect_files_in=", "verbose", "help"])

    except getopt.GetoptError:
        print "Invalid option specified"
        usage()
        sys.exit(err_invalid_input)

    for opt, arg in opts:
        if (opt in ("-h", "--help")):
            usage()
            sys.exit(err_invalid_input)

        if (opt in ("-a", "--action")):
            action = arg

        elif (opt in ("-r", "--run_id")):
            run_id = arg

        elif (opt in ("-l", "--logs")):
            log_files_in = arg

        elif (opt in ("-o", "--out_dir")):
            out_dir = arg

        elif (opt in ("-m", "--match_files_in")):
            match_files_in = arg

        elif (opt in ("-i", "--ignore_files_in")):
            ignore_files_in = arg

        elif (opt in ("-e", "--expect_files_in")):
            expect_files_in = arg

        elif (opt in ("-v", "--verbose")):
            verbose = True

    if not (check_action(action, log_files_in, out_dir, match_files_in, ignore_files_in, expect_files_in) and check_run_id(run_id)):
        usage()
        sys.exit(err_invalid_input)

    analyzer = LogAnalyzer(run_id, verbose)

    log_file_list = filter(None, log_files_in.split(tokenizer))

    result = {}
    if (action == "init"):
        analyzer.place_marker(log_file_list, analyzer.create_start_marker())
        return 0
    elif (action == "analyze"):
        match_file_list = match_files_in.split(tokenizer);
        ignore_file_list = ignore_files_in.split(tokenizer);
        expect_file_list = expect_files_in.split(tokenizer);

        analyzer.place_marker(log_file_list, analyzer.create_end_marker())

        match_messages_regex, messages_regex_m = analyzer.create_msg_regex(match_file_list)
        ignore_messages_regex, messages_regex_i = analyzer.create_msg_regex(ignore_file_list)
        expect_messages_regex, messages_regex_e = analyzer.create_msg_regex(expect_file_list)

        # if no log file specified - add system log
        if not log_file_list:
            log_file_list.append(system_log_file)

        result = analyzer.analyze_file_list(log_file_list, match_messages_regex,
                                            ignore_messages_regex, expect_messages_regex)
        unused_regex_messages = []
        write_result_file(run_id, out_dir, result, messages_regex_e, unused_regex_messages)
        write_summary_file(run_id, out_dir, result, unused_regex_messages)

    else:
        print 'Unknown action:%s specified' % action
    return len(result)
#---------------------------------------------------------------------

if __name__ == "__main__":
    main(sys.argv[1:])<|MERGE_RESOLUTION|>--- conflicted
+++ resolved
@@ -97,11 +97,7 @@
     #---------------------------------------------------------------------
 
     def is_filename_stdin(self, file_name):
-<<<<<<< HEAD
-        return True if file_name == "-" else False
-=======
         return file_name == "-"
->>>>>>> 897740ba
 
     #---------------------------------------------------------------------
 
@@ -297,11 +293,7 @@
         #-- indicates whether log analyzer currently is in the log range between start
         #-- and end marker. see analyze_file method.
         in_analysis_range = False
-<<<<<<< HEAD
-        stdin_as_input = True if self.is_filename_stdin(log_file_path) else False
-=======
         stdin_as_input = self.is_filename_stdin(log_file_path)
->>>>>>> 897740ba
         matching_lines = []
         expected_lines = []
         found_start_marker = False
