--- conflicted
+++ resolved
@@ -3,10 +3,7 @@
     name: "{{ item }}"
     value: 0
     sysctl_set: yes
-<<<<<<< HEAD
-=======
   become: yes
->>>>>>> 2242c5b1
   with_items:
    - net.bridge.bridge-nf-call-arptables
    - net.bridge.bridge-nf-call-ip6tables
@@ -17,16 +14,10 @@
     name: "net.core.rmem_max"
     value: 509430500
     sysctl_set: yes
-<<<<<<< HEAD
-
-- name: Create directory for vm images and vm disks
-  file: path={{ item }} state=directory mode=0755 recurse=yes
-=======
   become: yes
 
 - name: Create directory for vm images and vm disks
   file: path={{ item }} state=directory mode=0755
->>>>>>> 2242c5b1
   with_items:
     - "{{ root_path }}/images"
     - "{{ root_path }}/disks"
@@ -56,10 +47,7 @@
   when: not cd_stat.stat.exists and not skip_image_downloading
 
 - name: Create VMs network
-<<<<<<< HEAD
-=======
   become: yes
->>>>>>> 2242c5b1
   vm_topology:
     cmd:          'create'
     vm_names:     "{{ VM_hosts }}"
