--- conflicted
+++ resolved
@@ -9,7 +9,4 @@
   vm_topology:
     cmd: 'destroy'
     vm_names: "{{ VM_hosts }}"
-<<<<<<< HEAD
-=======
-  become: yes
->>>>>>> 2242c5b1
+  become: yes