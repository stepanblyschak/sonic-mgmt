# This Playbook run time generate matching configuration file for SONiC switch(Minigraph) based on a specific testbed topology specified in testbed.csv  
# When user call testbed-cli to deploy a testbed topology, use this playbook to generate matching SONiC minigraph file and deploy it into SONiC switch under test. 
# Or when you know your topology name, you may use this playbook alone to generate a minigraph matching your topology name without deploy it.
#
# VM Topologies are defined inside of vars/ directory in files vars/topo_{{ topology_name}}.yml
#  Every topology should have a name to distinct one topology from another on the server
#  Every topology contains a ptf container which will be used as placeholder for the injected interfaces from VMs, or direct connections to PTF host
# VMs inventory file is also required to have all VMs ready for generating the minigraph file
# VMs inventory is in file 'veos'
#
# Template files for generating minigraph.xml are defined in template/topo directory
#
# To generate and deploy minigraph for SONiC switch matching the VM topology please use following command
# ansible-playbook -i lab config_sonic_basedon_testbed.yml -l sonic_dut_name -e vm_base=VM0300 -e topo=t0 [-e deploy=true -e save=true]
# ansible-playbook -i lab config_sonic_basedon_testbed.yml -l sonic_dut_name -e testbed_name=vms1-1 [-e deploy=true -e save=true]
#
# Parameters
# -l str-msn2700-01          - the sonic_dut_name you are going to generate minigraph for
# -e vm_base=VM0300          - the VM name which is used to as base to calculate VM name for this set
# -e topo=t0                 - the name of topology to generate minigraph file
# -e testbed_name=vms1-1     - the testbed name specified in testbed.csv file 
#                              (if you give 'testbed_name' option, will use info from testbed and ignore topo and vm_base options)
# -e deploy=True             - if deploy the newly generated minigraph to the targent DUT, default is false if not defined
# -e save=True               - if save the newly generated minigraph to the targent DUT as starup-config, default is false if not defined
#
# After minigraph.xml is generated, the playbook will replace the original minigraph file under ansible/minigraph/ with the newly generated minigraph file for the SONiC device.
# The playbook will based on deploy=True or False to deside if load the SONiC device with new minigraph or not.
# If deploy=true, the playbook will apply the newly generated minigraph to the SONiC switch
# If save=true, the playbook will save the newly generated minigraph to SONiC switch as startup-config
#
####################################################################################################################################################################################

- hosts: sonic
  gather_facts: yes
  tasks:

  - fail: msg="need hwsku, interface speed, netmask and interface prefix/postfix defined to generate configuration file"
    when: (hwsku is not defined) or (iface_speed is not defined) or (mgmt_subnet_mask_length is not defined)

  - block:
    - name: Gathering testbed information
      test_facts: testbed_name="{{ testbed_name }}"
      connection: local

    - fail: msg="The DUT you are trying to run test does not belongs to this testbed"
      when: testbed_facts['dut'] != inventory_hostname

    - name: set testbed_type
      set_fact:
        topo: "{{ testbed_facts['topo'] }}"

    - name: set vm
      set_fact:
        vm_base: "{{ testbed_facts['vm_base'] }}"
      when: "testbed_facts['vm_base'] != ''"
    when: testbed_name is defined

  - set_fact:
      VM_topo: "{% if 'ptf' in topo %}False{% else %}True{% endif %}"
      remote_dut: "{{ ansible_ssh_host }}"
      template_name: "{{ 't1' if 'ptf' in topo else topo }}"

  - testbed_vm_info: base_vm="{{ vm_base }}"  topo="{{ topo }}"
    connection: local
    when: VM_topo

  - name: find interface name mapping
    port_alias: hwsku="{{ hwsku }}"

  - debug: var=port_alias

  - name: find interface speed mapping
    port_speed: hwsku="{{ hwsku }}"

  - debug: var=port_speed

  - name: save original minigraph file (if original file does not exist, then ignore errors)
    shell: mv minigraph/{{ inventory_hostname }}.xml minigraph/{{ inventory_hostname }}.xml.orig
    connection: local
    ignore_errors: true

  - name: create minigraph file in minigraph folder
    become: true
    template: src=templates/topo/{{ template_name }}.j2
              dest=minigraph/{{ inventory_hostname}}.xml
    connection: local
<<<<<<< HEAD
  
  - name: create minigraph file in minigraph folder
    become: true
    shell: cp minigraph/{{ inventory_hostname}}.xml minigraph/{{ inventory_hostname }}-{{ topo }}.xml
    connection: local
=======
>>>>>>> 62e81b78

  - block:
      - name: saved original minigraph file (if original file may don't exist, then ignore errors)
        shell: mv /etc/sonic/minigraph.xml /etc/sonic/minigraph.xml.orig
        become: true
        ignore_errors: true

      - name: create minigraph file for SONiC device
        template: src=templates/topo/{{ template_name }}-{{ topo }}.j2
                  dest=/etc/sonic/minigraph.xml
        become: true

      - name: disable automatic minigraph update if we are deploying new minigraph into SONiC
        lineinfile:
            name: /etc/sonic/updategraph.conf
            regexp: '^enabled='
            line: 'enabled=false'
        become: true

      - name: execute cli "config load_minigraph -y" to apply new minigraph
        become: true
        ignore_errors: true
        shell: config load_minigraph -y

      - name: execute cli "config save -y" to save current minigraph as startup-config
        become: true
        ignore_errors: true
        shell: config save -y
        when: save is defined and save|bool == true
    when: deploy is defined and deploy|bool == true<|MERGE_RESOLUTION|>--- conflicted
+++ resolved
@@ -84,14 +84,11 @@
     template: src=templates/topo/{{ template_name }}.j2
               dest=minigraph/{{ inventory_hostname}}.xml
     connection: local
-<<<<<<< HEAD
   
   - name: create minigraph file in minigraph folder
     become: true
     shell: cp minigraph/{{ inventory_hostname}}.xml minigraph/{{ inventory_hostname }}-{{ topo }}.xml
     connection: local
-=======
->>>>>>> 62e81b78
 
   - block:
       - name: saved original minigraph file (if original file may don't exist, then ignore errors)
