--- conflicted
+++ resolved
@@ -4,11 +4,7 @@
 
 broadcom_hwskus: [ "Force10-S6000", "Accton-AS7712-32X" ]
 
-<<<<<<< HEAD
-mellanox_hwskus: [ 'ACS-MSN2700', 'Mellanox-SN2700', 'ACS-MSN2740' ]
-=======
 mellanox_hwskus: [ 'ACS-MSN2700', 'Mellanox-SN2700', 'ACS-MSN2740', 'ACS-MSN2100', 'ACS-MSN2410' ]
->>>>>>> 8b2a158b
 
 cavium_hwskus: [ "AS7512", "XP-SIM" ]
 
