<<<<<<< HEAD
# Requirements for the Linux Host
1. Ubuntu 16.04 x64
2. Installed docker-engine and python (ansible requires python 2.7)
3. Three network cards:
  * first is used for the server management
  * second is used to connect management interfaces of VMs and docker containers to a network.
  * third is used to connect VMs and ptf containers to DUTs frontal panel ports

# Hardware SKU
1. Server SKU (this is what we are using, not mandatory): Dell 730; 2 CPUs each has 18 cores; 192G memory; hard disk:2X500G
2. Fanout switch: Arista 7260 or similar 
3. NIC: Mellanox MT27700 Family CX4

# Content of /etc/network/interfaces:
```
root@STR-AZURE-SERV-01:~# cat /etc/network/interfaces
# The primary network interface - testbed server management
auto em1
iface em1 inet static
        address 10.250.0.245
        netmask 255.255.255.0
        network 10.250.0.0
        broadcast 10.250.0.255
        gateway 10.250.0.1
        dns-nameservers 10.250.0.1 10.250.0.2
        # dns-* options are implemented by the resolvconf package, if installed
        dns-search SOMECOMPANY

# VM and dockers management interfaces
auto br1
iface br1 inet manual
    bridge_ports em2
    bridge_stp off
    bridge_maxwait 0
    bridge_fd 0

# DUTs frontpanel ports
auto p4p1
iface p4p1 inet manual
  mtu 9216
up ip link set p4p1 up
```

# SONiC testbed physical topology

![](img/testbed.png)

1. Every DUT port is connected to one of leaf fanout switches
2. Every leaf fanout switch has unique vlan tag for every DUT port
3. Root fanout switch connects leaf fanout switches and testbed servers
4. Connections from root fanout switches are 802.1Q trunks
5. Any testbed server can access any DUT port by sending a packet with the port vlan tag (root fanout switch should have this vlan number enabled on the server trunk)

# Fanout switch configuration
*Fanout switch*: A physical switch which enables VLAN trunking. (SKU: Arista 7260 or similar)
   * Et33 is a vlan trunking port and is connected to the eth0 port of the linux host.
   * Et1-Et32 are vlan access ports and are connect to DUT.
   * Enable LACP/LLDP passthrough
   * Disable spanning tree protocol

# Testbed server connections

![](img/testbed-server.png)

1. The testbed server has 3 network ports:
  1. Trunk port to root fanout switch
  2. Server management port to manage the server
  3. Testbed management port to manage VMs and PTFs containers on the server
2. VMs are created right after the server starts
3. VMs connections and PTF containers are created when a new topology is being added

# VMs
The VMs use Arista vEOS. Each VM has 10 network interfaces:

1. 8 front panel ports. These ports are connected to openvswitch bridges, which are connected to vlan interfaces. The vlan interfaces are connected to the fanout switch (through physical port).
2. 1 back panel port. All testbed VMs connected to each other using this port (it isn't shown on the figure above).
3. 1 management port. This port is used to connect to the VMs

# Topologies

1. Configuration of a testbed topology is defined in one file: testbed.csv
2. One script to operate all testbeds: testbed-cli.sh
3. Flexible topologies which allow to use vm_set and ptf container as one entity
4. All VM management ip information in one place: veos inventory file
5. ptf container is generalized and used in every topology
6. Automatic provisioning of fanout switch configuration (should be refactored)
7. Every VM uses 2G of RAM

# Testbed topology configuration

1. One entry in testbed.csv
2. Consist of:
  1. physical topology: How ports of VMs and ptf connected to DUT
  2. configuration templates for VMs
3. Defined in vars/topo_*.yml files
4. Current topologies are:
  1. t1: 32 VMs + ptf container for injected ports
  2. t1-lag: 24 VMs + ptf container for injected ports. 8 VMs has two ports each in LAG
  3. ptf32: classic ptf container with 32 ports connected directly to DUT ports
  4. ptf64: as ptf32, but with 64 ports
  5. t0: 4 VMs + ptf. ptf container has 4 injected ports + 28 directly connected ports

# testbed.csv
```
# conf-name,group-name,topo,ptf_image_name,ptf_mgmt_ip,server,vm_base,dut,comment
ptf1-m,ptf1,ptf32,docker-ptf-sai-mlnx,10.255.0.188/24,server_1,,str-msn2700-01,Tests ptf
vms-t1,vms1-1,t1,docker-ptf-sai-mlnx,10.255.0.178/24,server_1,VM0100,str-msn2700-01,Tests vms
vms-t1-lag,vms1-1,t1-lag,docker-ptf-sai-mlnx,10.255.0.178/24,server_1,VM0100,str-msn2700-01,Tests vms

```

1. uniq-name - to address row in table
2. testbed-name – used in interface names, up to 8 characters
3. topo – name of topology
4. ptf_imagename – defines ptf image
5. ptf_mgmt_ip – ip address for mgmt interface of ptf container
6. server – server where the testbed resides
7. vm_base – first VM for the testbed. If empty, no VMs are used
8. DUT – target dut name
9. Comment – any text here

# testbed-cli.sh

1. Maintenance purposes only
 - ./testbed-cli.sh start-vms {server_name} ~./password   # after a server restarted
 - ./testbed-cli.sh stop-vms {server_name} ~./password    # before a server restarted
2. General usage
 - ./testbed-cli.sh add-topo {topo_name} ~./password      # create topo with name {topo_name} from testbed.csv
 - ./testbed-cli.sh remove-topo {topo_name} ~./password   # destroy topo with name {topo_name} from testbed.csv
 - ./testbed-cli.sh renumber-topo {topo_name} ~./password # renumber topo with name {topo_name} from testbed.csv

# Current topologies

## t1

![](img/testbed-t1.png)

 - Requires 32 VMs
 - All DUT ports are connected to VMs
 - PTF container has injected ports only

## t1-lag

![](img/testbed-t1-lag.png)

 - Requires 24 VMs
 - All DUT ports are connected to VMs
 - PTF container has injected ports only

## ptf32

![](img/testbed-ptf32.png)

 - Requires 0 VMs
 - All DUT ports are directly connected to PTF container
 - PTF container has no injected ports

## ptf64

![](img/testbed-ptf64.png)

 - Requires 0 VMs
 - All DUT ports are directly connected to PTF container
 - PTF container has no injected ports

## t0

![](img/testbed-t0.png)

 - Requires 4 VMs
 - 4 DUT ports are connected to VMs
 - PTF container has 4 injected ports and 28 directly connected ports

# Direct interface vs injected interface

## Direct
![](img/testbed-direct.png)

DUT front panel port is directly connected to one of ptf container ports. Usually eth0 port of ptf container connects Ethernet0 port of DUT, eth1 port of ptf container connects Ethernet4 port of DUT and so on. This is usually used in ptf topologies to connect DUT ports to ptf container ports.

## Injected
![](img/testbed-injected.png)

DUT front panel port is directly connected to one of VMs interfaces. But also we have a tap into this connection. Packets coming from the physical vlan interface are sent to both the VMs and the PTF docker. Packets from the VM and PTF docker are sent to the vlan interface. It allows us to inject packets from the PTF host to DUT and maintain a BGP session between VM and DUT at the same time.

# testbed-cli.sh – Add/Remove topo
```
# uniq-name,testbed-name,topo,ptf_image_name,ptf_ip,server,vm_base,dut,owner
vms1-1-t1,vms1-1,t1,docker-ptf-sai-mlnx,10.0.10.5/23,server_1,VM0100,str-msn2700-11,t1 tests
vms1-1-t1-lag,vms1-1,t1-lag,docker-ptf-sai-mlnx,10.0.10.5/23,server_1,VM0100,str-msn2700-11,t1-lag tests

```
Goal is to use one VM with different topologies

1. To add a new testbed “vms1-1-t1”:
  - ./testbed-cli add-topo vms1-1-t1 ~/.password

2. To switch from testbed “vms1-1-t1” to testbed “vms1-1-lag”
  - ./testbed-cli remove-topo vms1-1-t1 ~/.password
  - ./testbed-cli add-topo vms1-1-t1-lag ~/.password

Feature: The VMs configuration will be updated while switching from one topo to another
Feature: Might be used for renumbering too
Caveat: Have to remember what was the initial topology. Should be fixed in future

# testbed-cli.sh – Renumber topo
```
# uniq-name,testbed-name,topo,ptf_image_name,ptf_ip,server,vm_base,dut,owner
vms2-2-b,vms2-2,t1,docker-ptf-sai-brcm,10.0.10.7/23,server_1,VM0100,str-d6000-05,brcm test
vms2-2-m,vms2-2,t1,docker-ptf-sai-mlnx,10.0.10.7/23,server_1,VM0100,str-msn2700-5,mlnx test

```
Goal is to use one VM set against different DUTs

1. To add a new testbed “vms2-2-b”:
 - ./testbed-cli add-topo vms2-2-b ~/.password

2. To switch from testbed “vms2-2-b” to testbed “vms2-2-m”
 - ./testbed-cli renumber-topo vms2-2-m ~/.password

Feature: The VMs configuration will NOT be updated while switching from one topo to another (faster).

TODO: check topo field when renumbering between topologies

# testbed.csv Consistency rules
```
# uniq-name,testbed-name,topo,ptf_image_name,ptf_ip,server,vm_base,dut,owner
vms2-2-b,vms2-2,t1,docker-ptf-sai-brcm,10.0.10.7/23,server_1,VM0100,str-d6000-05,brcm test
vms2-2-m,vms2-2,t1,docker-ptf-sai-mlnx,10.0.10.7/23,server_1,VM0100,str-msn2700-5,mlnx test

```
Must be strictly checked in code reviews
 - uniq-name must be unique
 - All testbed records with the same testbed-name must have the same:
   - ptf_ip
   - server
   - vm_base
 - testbed-name must be up to 8 characters long
 - topo name must be valid (topo registered in veos and topo file presented in vars/topo_*.yml
 - ptf_imagename must be valid
 - server name must be valid and presented in veos inventory file
 - vm_base must not overlap with testbeds from different groups (different test-name)

TODO: check this constraints in testbed-cli.sh

# How to find IP addresses of VMs and PTF
 - IP address of testbed ptf container could be found in testbed.csv
 - To find some VM IP address:
   - find vm_offset parameter for the VM in your topology file
   - find vm_base parameter in testbed.csv
   - Calculate physical VM name as vm_base + vm_offset
   - Find physical VM entry in veos file

TODO: Create ansible playbook for this

# Example of setting up the testbed and deploying a topology
## Start VMs
1. clone sonic-mgmt repo (https://github.com/Azure/sonic-mgmt.git) to local directory
2. Add/Update your testbed server management IP in veos file. Example:'STR-ACS-SERV-01 ansible_host=10.0.0.5' where 10.0.0.5 your server mgmt ip
3. Add testbed server credentials in ansible/group_vars/vm_host/creds.yml
4. Check that ansible could reach this device by command 'ansible -m ping -i veos vm_host_1'
5. Put files: Aboot-veos-serial-8.0.0.iso and vEOS-lab-4.15.9M.vmdk to /home/{your_username from step 3}/veos-vm/images on your testbed server
6. Edit ansible/host_vars/STR-ACS-SERV-01.yml. You need to change external_iface, mgmt_gw and mgmt_prefixlen. These settings define network parameters for VM/ptf management interfaces. Example:
```
external_iface: eno2   <--- your interface which will be used for
VM mgmt interfaces

mgmt_gw: 10.64.246.1   <--- ip of gateway for VM mgmt interfaces
 
mgmt_prefixlen: 23     <--- prefixlen for management
interfaces
```
7. Add ip addresses for your VMs in veos inventory file ansible/veos inventory file. These ip addresses should be at the same network as parameters in step 6
8. Update VM credentials in ansible/group_vars/eos/creds.yml. Use root:123456 as credentials
9. Start initial deploy VMs by: bash ./testbed-cli.sh start-vms server_1 ~/.password
10. Check that all VMs are up and running: ansible -m ping -i veos server_1

## Deploy topology
1. Add information about your docker registry here: vars/docker_registry.yml
2. Update testbed.csv with your data. At least update ptf mgmt interface settings
3. To deploy topology run: ./testbed-cli.sh add-topo ptf1-m ~/.password
4. To remove topology run: ./testbed-cli.sh remove-topo ptf1-m ~/.password

# Testbed internals

## Topology definition

 - List of currently defined topologies in veos inventory file
```
[servers:vars]
topologies=[‘t1', ‘t1-lag', 't0', 'ptf32', 'ptf64']
```
 - Topologies stored inside of vars/topo_*.yml, where * is a topology name
 - Configuration templates for the topologies saved in roles/eos/templates/*.yml

## Topology file

 - Topology file is a regular ansible yaml file with variables:
   - topology – defines physical topology
   - configuration – defines variables for VMs configuration templates
   - configuration_properties – defines group variables for VMs configuration templates

 - topology dictionary is required
 - configuration and configuration_properties are optional and used only for topologies with VMs

## Topology file. topology dictionary

 - Two dictionaries:
   - host_interface – defines a list of port offsets which would be inserted into the ptf container
   - VMs – defines a list and a physical configuration of VMs used in topology

```
topology:
  host_interfaces:
    - 0
    - 1
  VMs:
    ARISTA01T1:
      vlans:
        - 2
        - 3
      vm_offset: 0
    ARISTA02T1:
      vlans:
        - 4
      vm_offset: 1

```
 - ARISTA01T1 – hostname for a VM
 - vlans - list of vlan offsets used in VM
 - vm_offset – offset of VM with base configured as vm_base in testbed.csv

 - In this example:
   - Let’s consider: vm_base == VM0100, vlan_base == ‘100’
   - First VM:
     - hostname ARISTA01T1
     - Uses VM with physical name VM0100
     - Ethernet1 is connected to vlan 102
     - Ethernet2 is connected to vlan 103
     - Ethernet9 is connected to Ethernet9 of ARISTA02T1
   - Second VM:
     - hostname ARISTA02T1
     - Uses VM with physical name VM0101 (vm_offset: 1 + vm_base: VM0100)
     - Ethernet1 is connected to vlan 104
     - Ethernet9 is connected to Ethernet9 of ARISTA01T1
   - ptf container:
     - 5 ethernet interfaces:
     - eth0 is directly connected to DUT. vlan 100
     - eth1 is directly connected to DUT. vlan 101
     - eth2 is injected interface for Ethernet1 of VM ARISTA01T1
     - eth3 is injected interface for Ethernet2 of VM ARISTA01T1
     - eth4 is injected interface for Ethernet1 of VM ARISTA02T1

## Topology file. configuration_properties
```
configuration_properties:
  common:
    nhipv4: 10.10.246.100
    nhipv6: FC0A::C9
  spine:
    swrole: spine
    podset_number: 200
    tor_number: 16
    tor_subnet_number: 2
    leaf_asn_start: 62001
    tor_asn_start: 65501
    failure_rate: 0
  tor:
    swrole: tor
    tor_subnet_number: 5

```
 - Configuration properties contains any number of dictionary entries
 - You could have as many as you want
 - Lately you can refer to these entries in your configuration dictionary. See entry “properties”
 - You could use them as {{ props.property_name }} inside of jinja2 template. Example: {% for tor in range(0, props.tor_number) %}

## Topology file. configuration
```
configuration:
  ARISTA01T2:
    properties:
    - common
    - spine
    bgp:
      asn: 65200
      peers:
        65100:
        - 10.0.0.0
        - FC00::1
    interfaces:
      Loopback0:
        ipv4: 100.1.0.1/32
        ipv6: 2064:100::1/128
      Ethernet1:
        ipv4: 10.0.0.1/31
        ipv6: fc00::2/126
      Ethernet9:
        ipv4: 10.10.246.1/24
        ipv6: fc0a::2/64

```
 - Configurations contains any number of dictionary entries
 - You could have as many as you want
 - You have to have entry properties when you want to bring some common property into the configuration
 - You could use configuration as {{configuration[hostname].property }} inside of jinja2 template.

   Example:
```
{% set host = configuration[hostname] %}
{% for name, iface in host['interfaces'].items() %}
```
=======
# SONiC Testbed
    
- [Overview](doc/README.testbed.Overview.md)
- [Setup](doc/README.testbed.Setup.md)
- [Topology](doc/README.testbed.Topology.md)
- [Configuration](doc/README.testbed.Config.md)
- [Command Line](doc/README.testbed.Cli.md)
- [FAQ](doc/README.testbed.FAQ.md)
- [Internal](doc/README.testbed.Internal.md)
>>>>>>> 2242c5b1
<|MERGE_RESOLUTION|>--- conflicted
+++ resolved
@@ -1,417 +1,3 @@
-<<<<<<< HEAD
-# Requirements for the Linux Host
-1. Ubuntu 16.04 x64
-2. Installed docker-engine and python (ansible requires python 2.7)
-3. Three network cards:
-  * first is used for the server management
-  * second is used to connect management interfaces of VMs and docker containers to a network.
-  * third is used to connect VMs and ptf containers to DUTs frontal panel ports
-
-# Hardware SKU
-1. Server SKU (this is what we are using, not mandatory): Dell 730; 2 CPUs each has 18 cores; 192G memory; hard disk:2X500G
-2. Fanout switch: Arista 7260 or similar 
-3. NIC: Mellanox MT27700 Family CX4
-
-# Content of /etc/network/interfaces:
-```
-root@STR-AZURE-SERV-01:~# cat /etc/network/interfaces
-# The primary network interface - testbed server management
-auto em1
-iface em1 inet static
-        address 10.250.0.245
-        netmask 255.255.255.0
-        network 10.250.0.0
-        broadcast 10.250.0.255
-        gateway 10.250.0.1
-        dns-nameservers 10.250.0.1 10.250.0.2
-        # dns-* options are implemented by the resolvconf package, if installed
-        dns-search SOMECOMPANY
-
-# VM and dockers management interfaces
-auto br1
-iface br1 inet manual
-    bridge_ports em2
-    bridge_stp off
-    bridge_maxwait 0
-    bridge_fd 0
-
-# DUTs frontpanel ports
-auto p4p1
-iface p4p1 inet manual
-  mtu 9216
-up ip link set p4p1 up
-```
-
-# SONiC testbed physical topology
-
-![](img/testbed.png)
-
-1. Every DUT port is connected to one of leaf fanout switches
-2. Every leaf fanout switch has unique vlan tag for every DUT port
-3. Root fanout switch connects leaf fanout switches and testbed servers
-4. Connections from root fanout switches are 802.1Q trunks
-5. Any testbed server can access any DUT port by sending a packet with the port vlan tag (root fanout switch should have this vlan number enabled on the server trunk)
-
-# Fanout switch configuration
-*Fanout switch*: A physical switch which enables VLAN trunking. (SKU: Arista 7260 or similar)
-   * Et33 is a vlan trunking port and is connected to the eth0 port of the linux host.
-   * Et1-Et32 are vlan access ports and are connect to DUT.
-   * Enable LACP/LLDP passthrough
-   * Disable spanning tree protocol
-
-# Testbed server connections
-
-![](img/testbed-server.png)
-
-1. The testbed server has 3 network ports:
-  1. Trunk port to root fanout switch
-  2. Server management port to manage the server
-  3. Testbed management port to manage VMs and PTFs containers on the server
-2. VMs are created right after the server starts
-3. VMs connections and PTF containers are created when a new topology is being added
-
-# VMs
-The VMs use Arista vEOS. Each VM has 10 network interfaces:
-
-1. 8 front panel ports. These ports are connected to openvswitch bridges, which are connected to vlan interfaces. The vlan interfaces are connected to the fanout switch (through physical port).
-2. 1 back panel port. All testbed VMs connected to each other using this port (it isn't shown on the figure above).
-3. 1 management port. This port is used to connect to the VMs
-
-# Topologies
-
-1. Configuration of a testbed topology is defined in one file: testbed.csv
-2. One script to operate all testbeds: testbed-cli.sh
-3. Flexible topologies which allow to use vm_set and ptf container as one entity
-4. All VM management ip information in one place: veos inventory file
-5. ptf container is generalized and used in every topology
-6. Automatic provisioning of fanout switch configuration (should be refactored)
-7. Every VM uses 2G of RAM
-
-# Testbed topology configuration
-
-1. One entry in testbed.csv
-2. Consist of:
-  1. physical topology: How ports of VMs and ptf connected to DUT
-  2. configuration templates for VMs
-3. Defined in vars/topo_*.yml files
-4. Current topologies are:
-  1. t1: 32 VMs + ptf container for injected ports
-  2. t1-lag: 24 VMs + ptf container for injected ports. 8 VMs has two ports each in LAG
-  3. ptf32: classic ptf container with 32 ports connected directly to DUT ports
-  4. ptf64: as ptf32, but with 64 ports
-  5. t0: 4 VMs + ptf. ptf container has 4 injected ports + 28 directly connected ports
-
-# testbed.csv
-```
-# conf-name,group-name,topo,ptf_image_name,ptf_mgmt_ip,server,vm_base,dut,comment
-ptf1-m,ptf1,ptf32,docker-ptf-sai-mlnx,10.255.0.188/24,server_1,,str-msn2700-01,Tests ptf
-vms-t1,vms1-1,t1,docker-ptf-sai-mlnx,10.255.0.178/24,server_1,VM0100,str-msn2700-01,Tests vms
-vms-t1-lag,vms1-1,t1-lag,docker-ptf-sai-mlnx,10.255.0.178/24,server_1,VM0100,str-msn2700-01,Tests vms
-
-```
-
-1. uniq-name - to address row in table
-2. testbed-name – used in interface names, up to 8 characters
-3. topo – name of topology
-4. ptf_imagename – defines ptf image
-5. ptf_mgmt_ip – ip address for mgmt interface of ptf container
-6. server – server where the testbed resides
-7. vm_base – first VM for the testbed. If empty, no VMs are used
-8. DUT – target dut name
-9. Comment – any text here
-
-# testbed-cli.sh
-
-1. Maintenance purposes only
- - ./testbed-cli.sh start-vms {server_name} ~./password   # after a server restarted
- - ./testbed-cli.sh stop-vms {server_name} ~./password    # before a server restarted
-2. General usage
- - ./testbed-cli.sh add-topo {topo_name} ~./password      # create topo with name {topo_name} from testbed.csv
- - ./testbed-cli.sh remove-topo {topo_name} ~./password   # destroy topo with name {topo_name} from testbed.csv
- - ./testbed-cli.sh renumber-topo {topo_name} ~./password # renumber topo with name {topo_name} from testbed.csv
-
-# Current topologies
-
-## t1
-
-![](img/testbed-t1.png)
-
- - Requires 32 VMs
- - All DUT ports are connected to VMs
- - PTF container has injected ports only
-
-## t1-lag
-
-![](img/testbed-t1-lag.png)
-
- - Requires 24 VMs
- - All DUT ports are connected to VMs
- - PTF container has injected ports only
-
-## ptf32
-
-![](img/testbed-ptf32.png)
-
- - Requires 0 VMs
- - All DUT ports are directly connected to PTF container
- - PTF container has no injected ports
-
-## ptf64
-
-![](img/testbed-ptf64.png)
-
- - Requires 0 VMs
- - All DUT ports are directly connected to PTF container
- - PTF container has no injected ports
-
-## t0
-
-![](img/testbed-t0.png)
-
- - Requires 4 VMs
- - 4 DUT ports are connected to VMs
- - PTF container has 4 injected ports and 28 directly connected ports
-
-# Direct interface vs injected interface
-
-## Direct
-![](img/testbed-direct.png)
-
-DUT front panel port is directly connected to one of ptf container ports. Usually eth0 port of ptf container connects Ethernet0 port of DUT, eth1 port of ptf container connects Ethernet4 port of DUT and so on. This is usually used in ptf topologies to connect DUT ports to ptf container ports.
-
-## Injected
-![](img/testbed-injected.png)
-
-DUT front panel port is directly connected to one of VMs interfaces. But also we have a tap into this connection. Packets coming from the physical vlan interface are sent to both the VMs and the PTF docker. Packets from the VM and PTF docker are sent to the vlan interface. It allows us to inject packets from the PTF host to DUT and maintain a BGP session between VM and DUT at the same time.
-
-# testbed-cli.sh – Add/Remove topo
-```
-# uniq-name,testbed-name,topo,ptf_image_name,ptf_ip,server,vm_base,dut,owner
-vms1-1-t1,vms1-1,t1,docker-ptf-sai-mlnx,10.0.10.5/23,server_1,VM0100,str-msn2700-11,t1 tests
-vms1-1-t1-lag,vms1-1,t1-lag,docker-ptf-sai-mlnx,10.0.10.5/23,server_1,VM0100,str-msn2700-11,t1-lag tests
-
-```
-Goal is to use one VM with different topologies
-
-1. To add a new testbed “vms1-1-t1”:
-  - ./testbed-cli add-topo vms1-1-t1 ~/.password
-
-2. To switch from testbed “vms1-1-t1” to testbed “vms1-1-lag”
-  - ./testbed-cli remove-topo vms1-1-t1 ~/.password
-  - ./testbed-cli add-topo vms1-1-t1-lag ~/.password
-
-Feature: The VMs configuration will be updated while switching from one topo to another
-Feature: Might be used for renumbering too
-Caveat: Have to remember what was the initial topology. Should be fixed in future
-
-# testbed-cli.sh – Renumber topo
-```
-# uniq-name,testbed-name,topo,ptf_image_name,ptf_ip,server,vm_base,dut,owner
-vms2-2-b,vms2-2,t1,docker-ptf-sai-brcm,10.0.10.7/23,server_1,VM0100,str-d6000-05,brcm test
-vms2-2-m,vms2-2,t1,docker-ptf-sai-mlnx,10.0.10.7/23,server_1,VM0100,str-msn2700-5,mlnx test
-
-```
-Goal is to use one VM set against different DUTs
-
-1. To add a new testbed “vms2-2-b”:
- - ./testbed-cli add-topo vms2-2-b ~/.password
-
-2. To switch from testbed “vms2-2-b” to testbed “vms2-2-m”
- - ./testbed-cli renumber-topo vms2-2-m ~/.password
-
-Feature: The VMs configuration will NOT be updated while switching from one topo to another (faster).
-
-TODO: check topo field when renumbering between topologies
-
-# testbed.csv Consistency rules
-```
-# uniq-name,testbed-name,topo,ptf_image_name,ptf_ip,server,vm_base,dut,owner
-vms2-2-b,vms2-2,t1,docker-ptf-sai-brcm,10.0.10.7/23,server_1,VM0100,str-d6000-05,brcm test
-vms2-2-m,vms2-2,t1,docker-ptf-sai-mlnx,10.0.10.7/23,server_1,VM0100,str-msn2700-5,mlnx test
-
-```
-Must be strictly checked in code reviews
- - uniq-name must be unique
- - All testbed records with the same testbed-name must have the same:
-   - ptf_ip
-   - server
-   - vm_base
- - testbed-name must be up to 8 characters long
- - topo name must be valid (topo registered in veos and topo file presented in vars/topo_*.yml
- - ptf_imagename must be valid
- - server name must be valid and presented in veos inventory file
- - vm_base must not overlap with testbeds from different groups (different test-name)
-
-TODO: check this constraints in testbed-cli.sh
-
-# How to find IP addresses of VMs and PTF
- - IP address of testbed ptf container could be found in testbed.csv
- - To find some VM IP address:
-   - find vm_offset parameter for the VM in your topology file
-   - find vm_base parameter in testbed.csv
-   - Calculate physical VM name as vm_base + vm_offset
-   - Find physical VM entry in veos file
-
-TODO: Create ansible playbook for this
-
-# Example of setting up the testbed and deploying a topology
-## Start VMs
-1. clone sonic-mgmt repo (https://github.com/Azure/sonic-mgmt.git) to local directory
-2. Add/Update your testbed server management IP in veos file. Example:'STR-ACS-SERV-01 ansible_host=10.0.0.5' where 10.0.0.5 your server mgmt ip
-3. Add testbed server credentials in ansible/group_vars/vm_host/creds.yml
-4. Check that ansible could reach this device by command 'ansible -m ping -i veos vm_host_1'
-5. Put files: Aboot-veos-serial-8.0.0.iso and vEOS-lab-4.15.9M.vmdk to /home/{your_username from step 3}/veos-vm/images on your testbed server
-6. Edit ansible/host_vars/STR-ACS-SERV-01.yml. You need to change external_iface, mgmt_gw and mgmt_prefixlen. These settings define network parameters for VM/ptf management interfaces. Example:
-```
-external_iface: eno2   <--- your interface which will be used for
-VM mgmt interfaces
-
-mgmt_gw: 10.64.246.1   <--- ip of gateway for VM mgmt interfaces
- 
-mgmt_prefixlen: 23     <--- prefixlen for management
-interfaces
-```
-7. Add ip addresses for your VMs in veos inventory file ansible/veos inventory file. These ip addresses should be at the same network as parameters in step 6
-8. Update VM credentials in ansible/group_vars/eos/creds.yml. Use root:123456 as credentials
-9. Start initial deploy VMs by: bash ./testbed-cli.sh start-vms server_1 ~/.password
-10. Check that all VMs are up and running: ansible -m ping -i veos server_1
-
-## Deploy topology
-1. Add information about your docker registry here: vars/docker_registry.yml
-2. Update testbed.csv with your data. At least update ptf mgmt interface settings
-3. To deploy topology run: ./testbed-cli.sh add-topo ptf1-m ~/.password
-4. To remove topology run: ./testbed-cli.sh remove-topo ptf1-m ~/.password
-
-# Testbed internals
-
-## Topology definition
-
- - List of currently defined topologies in veos inventory file
-```
-[servers:vars]
-topologies=[‘t1', ‘t1-lag', 't0', 'ptf32', 'ptf64']
-```
- - Topologies stored inside of vars/topo_*.yml, where * is a topology name
- - Configuration templates for the topologies saved in roles/eos/templates/*.yml
-
-## Topology file
-
- - Topology file is a regular ansible yaml file with variables:
-   - topology – defines physical topology
-   - configuration – defines variables for VMs configuration templates
-   - configuration_properties – defines group variables for VMs configuration templates
-
- - topology dictionary is required
- - configuration and configuration_properties are optional and used only for topologies with VMs
-
-## Topology file. topology dictionary
-
- - Two dictionaries:
-   - host_interface – defines a list of port offsets which would be inserted into the ptf container
-   - VMs – defines a list and a physical configuration of VMs used in topology
-
-```
-topology:
-  host_interfaces:
-    - 0
-    - 1
-  VMs:
-    ARISTA01T1:
-      vlans:
-        - 2
-        - 3
-      vm_offset: 0
-    ARISTA02T1:
-      vlans:
-        - 4
-      vm_offset: 1
-
-```
- - ARISTA01T1 – hostname for a VM
- - vlans - list of vlan offsets used in VM
- - vm_offset – offset of VM with base configured as vm_base in testbed.csv
-
- - In this example:
-   - Let’s consider: vm_base == VM0100, vlan_base == ‘100’
-   - First VM:
-     - hostname ARISTA01T1
-     - Uses VM with physical name VM0100
-     - Ethernet1 is connected to vlan 102
-     - Ethernet2 is connected to vlan 103
-     - Ethernet9 is connected to Ethernet9 of ARISTA02T1
-   - Second VM:
-     - hostname ARISTA02T1
-     - Uses VM with physical name VM0101 (vm_offset: 1 + vm_base: VM0100)
-     - Ethernet1 is connected to vlan 104
-     - Ethernet9 is connected to Ethernet9 of ARISTA01T1
-   - ptf container:
-     - 5 ethernet interfaces:
-     - eth0 is directly connected to DUT. vlan 100
-     - eth1 is directly connected to DUT. vlan 101
-     - eth2 is injected interface for Ethernet1 of VM ARISTA01T1
-     - eth3 is injected interface for Ethernet2 of VM ARISTA01T1
-     - eth4 is injected interface for Ethernet1 of VM ARISTA02T1
-
-## Topology file. configuration_properties
-```
-configuration_properties:
-  common:
-    nhipv4: 10.10.246.100
-    nhipv6: FC0A::C9
-  spine:
-    swrole: spine
-    podset_number: 200
-    tor_number: 16
-    tor_subnet_number: 2
-    leaf_asn_start: 62001
-    tor_asn_start: 65501
-    failure_rate: 0
-  tor:
-    swrole: tor
-    tor_subnet_number: 5
-
-```
- - Configuration properties contains any number of dictionary entries
- - You could have as many as you want
- - Lately you can refer to these entries in your configuration dictionary. See entry “properties”
- - You could use them as {{ props.property_name }} inside of jinja2 template. Example: {% for tor in range(0, props.tor_number) %}
-
-## Topology file. configuration
-```
-configuration:
-  ARISTA01T2:
-    properties:
-    - common
-    - spine
-    bgp:
-      asn: 65200
-      peers:
-        65100:
-        - 10.0.0.0
-        - FC00::1
-    interfaces:
-      Loopback0:
-        ipv4: 100.1.0.1/32
-        ipv6: 2064:100::1/128
-      Ethernet1:
-        ipv4: 10.0.0.1/31
-        ipv6: fc00::2/126
-      Ethernet9:
-        ipv4: 10.10.246.1/24
-        ipv6: fc0a::2/64
-
-```
- - Configurations contains any number of dictionary entries
- - You could have as many as you want
- - You have to have entry properties when you want to bring some common property into the configuration
- - You could use configuration as {{configuration[hostname].property }} inside of jinja2 template.
-
-   Example:
-```
-{% set host = configuration[hostname] %}
-{% for name, iface in host['interfaces'].items() %}
-```
-=======
 # SONiC Testbed
     
 - [Overview](doc/README.testbed.Overview.md)
@@ -420,5 +6,4 @@
 - [Configuration](doc/README.testbed.Config.md)
 - [Command Line](doc/README.testbed.Cli.md)
 - [FAQ](doc/README.testbed.FAQ.md)
-- [Internal](doc/README.testbed.Internal.md)
->>>>>>> 2242c5b1
+- [Internal](doc/README.testbed.Internal.md)