#!/bin/bash

set -e

function usage
{
  echo "testbed-cli. Interface to testbeds"
  echo "Usage : $0 { start-vms | stop-vms    } server-name vault-password-file"
<<<<<<< HEAD
  echo "Usage : $0 { add-topo  | remove-topo | renumber-topo } topo-name vault-password-file"
=======
  echo "Usage : $0 { add-topo  | remove-topo | renumber-topo | connect-topo } topo-name vault-password-file"
  echo "Usage : $0 { config-vm } topo-name vm-name vault-password-file"
>>>>>>> 62e81b78
  echo "Usage : $0 { gen-mg | deploy-mg } topo-name vault-password-file"
  echo "Usage : $0 reset-topo dut-name topo-name vault-password-file"
  echo
  echo "To start VMs on a server: $0 start-vms 'server-name' ~/.password"
  echo "To stop VMs on a server:  $0 stop-vms 'server-name' ~/.password"
  echo "To deploy a topology on a server: $0 add-topo 'topo-name' ~/.password"
  echo "To remove a topology on a server: $0 remove-topo 'topo-name' ~/.password"
  echo "To renumber a topology on a server: $0 renumber-topo 'topo-name' ~/.password" , where topo-name is target topology
<<<<<<< HEAD
=======
  echo "To connect a topology: $0 connect-topo 'topo-name' ~/.password"
  echo "To configure a VM on a server: $0 config-vm 'topo-name' 'vm-name' ~/.password"
>>>>>>> 62e81b78
  echo "To generate minigraph for DUT in a topology: $0 gen-mg 'topo-name' ~/.password"
  echo "To deploy minigraph to DUT in a topology: $0 deploy-mg 'topo-name' ~/.password"
  echo "To deploy image to the DUT with specific topology: $0 deploy 'switch-name' 'topo-name' 'image_url' ~/.password"
  echo
  echo "You should define your topology in testbed.csv file"
  echo
  exit
}

function read_file
{
 echo reading

 # Filter testbed names in the first column in the testbed definition file
 line=$(cat testbed.csv | grep "^$1,")

 if [ $? -ne 0 ]
 then
   echo "Couldn't find topology name '$1'"
   exit
 fi

 NL='
'
 case $line in
  *"$NL"*) echo "Find more than one topology names in testbed.csv"
           exit
           ;;
        *) echo Found topology $1
           ;;
 esac

 IFS=, read -r -a line_arr <<< $line

 testbed_name=${line_arr[1]}
 topo=${line_arr[2]}
 ptf_imagename=${line_arr[3]}
 ptf_ip=${line_arr[4]}
 server=${line_arr[5]}
 vm_base=${line_arr[6]}
 dut=${line_arr[7]}
}

function start_vms
{
  echo "Starting VMs on server '$1'"

  ANSIBLE_SCP_IF_SSH=y ansible-playbook -i veos testbed_start_VMs.yml --vault-password-file="$2" -l "$1"
}

function stop_vms
{
  echo "Stopping VMs on server '$1'"

  ANSIBLE_SCP_IF_SSH=y ansible-playbook -i veos testbed_stop_VMs.yml --vault-password-file="$2" -l "$1"
}

function add_topo
{
  echo "Deploying topology '$1'"

  read_file $1

  ANSIBLE_SCP_IF_SSH=y ansible-playbook -i veos testbed_add_vm_topology.yml --vault-password-file="$2" -l "$server" -e topo_name="$topo_name" -e dut_name="$dut" -e VM_base="$vm_base" -e ptf_ip="$ptf_ip" -e topo="$topo" -e vm_set_name="$testbed_name" -e ptf_imagename="$ptf_imagename"

  #ansible-playbook fanout_connect.yml -i veos --limit "$server" --vault-password-file="$2" -e "dut=$dut"

  echo $1 > /tmp/topo-$dut
  echo Done
}

function remove_topo
{
  echo "Removing topology '$1'"

  read_file $1

  ANSIBLE_SCP_IF_SSH=y ansible-playbook -i veos testbed_remove_vm_topology.yml --vault-password-file="$2" -l "$server" -e topo_name="$topo_name" -e dut_name="$dut" -e VM_base="$vm_base" -e ptf_ip="$ptf_ip" -e topo="$topo" -e vm_set_name="$testbed_name" -e ptf_imagename="$ptf_imagename"

  rm /tmp/topo-$dut
  echo Done
}

function renumber_topo
{
  echo "Renumbering topology '$1'"

  read_file $1

  ANSIBLE_SCP_IF_SSH=y ansible-playbook -i veos testbed_renumber_vm_topology.yml --vault-password-file="$2" -l "$server" -e topo_name="$topo_name" -e dut_name="$dut" -e VM_base="$vm_base" -e ptf_ip="$ptf_ip" -e topo="$topo" -e vm_set_name="$testbed_name" -e ptf_imagename="$ptf_imagename"

  #ansible-playbook fanout_connect.yml -i veos --limit "$server" --vault-password-file="$2" -e "dut=$dut"

  echo Done
}

function generate_minigraph
{
  echo "Generating minigraph '$1'"

  read_file $1

  ansible-playbook -i lab config_sonic_basedon_testbed.yml --vault-password-file="$2" -l "$dut" -e vm_base="$vm_base" -e topo="$topo"

  echo Done
}

function deploy_minigraph
{
  echo "Deploying minigraph '$1'"

  read_file $1

  ansible-playbook -i lab config_sonic_basedon_testbed.yml --vault-password-file="$2" -l "$dut" -e vm_base="$vm_base" -e topo="$topo" -e deploy=true

  echo Done
}

function reset_topo
{
    echo "Resetting topology to '$2'"

    if [ -f /tmp/topo-$1 ]; then
        if [ "$(cat /tmp/topo-$1)" == "$2" ]; then
            echo "Topo $2 already applied"
            exit 0
        fi

        remove_topo $(cat /tmp/topo-$1) $3
    else
        echo "No saved topology found for $1"
    fi

    add_topo $2 $3
}

function deploy
{
    switch="$1"
    topo="$2"
    image_url="$3"

    # Set topology on server side
    reset_topo ${switch} ${switch}-${topo} veos  >/tmp/${switch}-${topo}.reset_topo.log  &

    ANSIBLE_SCP_IF_SSH=y ansible-playbook  -i inventory --limit ${switch}-${topo} update_sonic.yml --tags update -b -vvvvv -e "image_url=${image_url}" -e "dut_minigraph=${switch}-${topo}.xml" -e topo="${topo}"

    echo "Deploy finished. Waiting for topology change."
    wait ${!}

    cat /tmp/${switch}-${topo}.reset_topo.log
}

function connect_topo
{
  echo "Connect to Fanout"

  read_file $1

  ansible-playbook fanout_connect.yml -i veos --limit "$server" --vault-password-file="$2" -e "dut=$dut"
}

if [ $# -lt 3 ]
then
 usage
fi

case "$1" in
  start-vms)   start_vms $2 $3
               ;;
  stop-vms)    stop_vms $2 $3
               ;;
  add-topo)    add_topo $2 $3
               ;;
  remove-topo) remove_topo $2 $3
               ;;
  renumber-topo) renumber_topo $2 $3
               ;;
<<<<<<< HEAD
=======
  connect-topo) connect_topo $2 $3
               ;;
  config-vm)   config_vm $2 $3 $4
               ;;
>>>>>>> 62e81b78
  gen-mg)      generate_minigraph $2 $3
               ;;
  deploy-mg)   deploy_minigraph $2 $3
               ;;
  reset-topo) reset_topo $2 $3 $4
               ;;
  deploy) deploy $2 $3 $4
               ;;
  *)           usage
               ;;
esac<|MERGE_RESOLUTION|>--- conflicted
+++ resolved
@@ -6,12 +6,8 @@
 {
   echo "testbed-cli. Interface to testbeds"
   echo "Usage : $0 { start-vms | stop-vms    } server-name vault-password-file"
-<<<<<<< HEAD
-  echo "Usage : $0 { add-topo  | remove-topo | renumber-topo } topo-name vault-password-file"
-=======
   echo "Usage : $0 { add-topo  | remove-topo | renumber-topo | connect-topo } topo-name vault-password-file"
   echo "Usage : $0 { config-vm } topo-name vm-name vault-password-file"
->>>>>>> 62e81b78
   echo "Usage : $0 { gen-mg | deploy-mg } topo-name vault-password-file"
   echo "Usage : $0 reset-topo dut-name topo-name vault-password-file"
   echo
@@ -20,11 +16,8 @@
   echo "To deploy a topology on a server: $0 add-topo 'topo-name' ~/.password"
   echo "To remove a topology on a server: $0 remove-topo 'topo-name' ~/.password"
   echo "To renumber a topology on a server: $0 renumber-topo 'topo-name' ~/.password" , where topo-name is target topology
-<<<<<<< HEAD
-=======
   echo "To connect a topology: $0 connect-topo 'topo-name' ~/.password"
   echo "To configure a VM on a server: $0 config-vm 'topo-name' 'vm-name' ~/.password"
->>>>>>> 62e81b78
   echo "To generate minigraph for DUT in a topology: $0 gen-mg 'topo-name' ~/.password"
   echo "To deploy minigraph to DUT in a topology: $0 deploy-mg 'topo-name' ~/.password"
   echo "To deploy image to the DUT with specific topology: $0 deploy 'switch-name' 'topo-name' 'image_url' ~/.password"
@@ -203,13 +196,10 @@
                ;;
   renumber-topo) renumber_topo $2 $3
                ;;
-<<<<<<< HEAD
-=======
   connect-topo) connect_topo $2 $3
                ;;
   config-vm)   config_vm $2 $3 $4
                ;;
->>>>>>> 62e81b78
   gen-mg)      generate_minigraph $2 $3
                ;;
   deploy-mg)   deploy_minigraph $2 $3
