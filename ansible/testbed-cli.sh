--- conflicted
+++ resolved
@@ -135,7 +135,17 @@
   echo Done
 }
 
-<<<<<<< HEAD
+function config_vm
+{
+  echo "Configure VM $2"
+
+  read_file $1
+
+  ansible-playbook -i veos eos.yml --vault-password-file="$3" -l "$2" -e topo="$topo" -e VM_base="$vm_base"
+
+  echo Done
+}
+
 function reset_topo
 {
     echo "Resetting topology to '$2'"
@@ -169,17 +179,6 @@
     wait ${!}
 
     cat /tmp/${switch}-${topo}.reset_topo.log
-=======
-function config_vm
-{
-  echo "Configure VM $2"
-
-  read_file $1
-
-  ansible-playbook -i veos eos.yml --vault-password-file="$3" -l "$2" -e topo="$topo" -e VM_base="$vm_base"
-
-  echo Done
->>>>>>> 6b0be0e8
 }
 
 if [ $# -lt 3 ]
