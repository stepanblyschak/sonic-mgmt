<DeviceMiniGraph xmlns="Microsoft.Search.Autopilot.Evolution" xmlns:i="http://www.w3.org/2001/XMLSchema-instance">
  <CpgDec>
    <IsisRouters xmlns:a="http://schemas.datacontract.org/2004/07/Microsoft.Search.Autopilot.Evolution"/>
    <PeeringSessions>
{% for index in range(4) %}
      <BGPSession>
        <MacSec>false</MacSec>
        <StartRouter>{{ inventory_hostname }}</StartRouter>
        <StartPeer>10.0.0.{{ 56 + index*2 }}</StartPeer>
        <EndRouter>ARISTA0{{ index+1 }}T1</EndRouter>
        <EndPeer>10.0.0.{{ 56 + index*2 +1 }}</EndPeer>
        <Multihop>1</Multihop>
        <HoldTime>10</HoldTime>
        <KeepAliveTime>3</KeepAliveTime>
      </BGPSession>
      <BGPSession>
        <StartRouter>{{ inventory_hostname }}</StartRouter>
        <StartPeer>FC00::{{ ('%0x' % (113 + index*4)) | upper }}</StartPeer>
        <EndRouter>ARISTA0{{ index+1 }}T1</EndRouter>
        <EndPeer>FC00::{{ ('%0x' % (113 + index*4 +1)) | upper }}</EndPeer>
        <Multihop>1</Multihop>
        <HoldTime>10</HoldTime>
        <KeepAliveTime>3</KeepAliveTime>
      </BGPSession>
{% endfor %}
    </PeeringSessions>
    <Routers xmlns:a="http://schemas.datacontract.org/2004/07/Microsoft.Search.Autopilot.Evolution">
      <a:BGPRouterDeclaration>
        <a:ASN>65100</a:ASN>
        <a:Hostname>{{ inventory_hostname }}</a:Hostname>
        <a:Peers>
{% for index in range(4) %}
          <BGPPeer>
            <Address>10.0.0.{{ 57 + index*2 }}</Address>
            <RouteMapIn i:nil="true"/>
            <RouteMapOut i:nil="true"/>
            <Vrf i:nil="true"/>
          </BGPPeer>
{% endfor %}
          <BGPPeer i:type="a:BGPPeerPassive">
            <ElementType>BGPPeer</ElementType>
            <Address>10.1.0.32</Address>
            <RouteMapIn i:nil="true"/>
            <RouteMapOut i:nil="true"/>
            <Vrf i:nil="true"/>
            <a:Name>BGPSLBPassive</a:Name>
            <a:PeersRange>10.255.0.0/27</a:PeersRange>
          </BGPPeer>
          <BGPPeer i:type="a:BGPPeerPassive">
            <ElementType>BGPPeer</ElementType>
            <Address>10.1.0.32</Address>
            <RouteMapIn i:nil="true"/>
            <RouteMapOut i:nil="true"/>
            <Vrf i:nil="true"/>
            <a:Name>BGPVac</a:Name>
            <a:PeersRange>192.168.0.0/27</a:PeersRange>
          </BGPPeer>
        </a:Peers>
        <a:RouteMaps/>
      </a:BGPRouterDeclaration>
{% for index in range(4) %}
      <a:BGPRouterDeclaration>
        <a:ASN>64600</a:ASN>
        <a:Hostname>ARISTA0{{ index+1 }}T1</a:Hostname>
        <a:RouteMaps/>
      </a:BGPRouterDeclaration>
{% endfor %}
    </Routers>
  </CpgDec>
  <DpgDec>
    <DeviceDataPlaneInfo>
      <IPSecTunnels/>
      <LoopbackIPInterfaces xmlns:a="http://schemas.datacontract.org/2004/07/Microsoft.Search.Autopilot.Evolution">
        <a:LoopbackIPInterface>
          <Name>HostIP</Name>
          <AttachTo>Loopback0</AttachTo>
          <a:Prefix xmlns:b="Microsoft.Search.Autopilot.Evolution">
            <b:IPPrefix>10.1.0.32/32</b:IPPrefix>
          </a:Prefix>
          <a:PrefixStr>10.1.0.32/32</a:PrefixStr>
        </a:LoopbackIPInterface>
        <a:LoopbackIPInterface>
          <Name>HostIP1</Name>
          <AttachTo>Loopback0</AttachTo>
          <a:Prefix xmlns:b="Microsoft.Search.Autopilot.Evolution">
            <b:IPPrefix>FC00:1::32/128</b:IPPrefix>
          </a:Prefix>
          <a:PrefixStr>FC00:1::32/128</a:PrefixStr>
        </a:LoopbackIPInterface>
      </LoopbackIPInterfaces>
      <ManagementIPInterfaces xmlns:a="http://schemas.datacontract.org/2004/07/Microsoft.Search.Autopilot.Evolution">
        <a:ManagementIPInterface>
          <Name>HostIP</Name>
          <AttachTo>eth0</AttachTo>
          <a:Prefix xmlns:b="Microsoft.Search.Autopilot.Evolution">
            <b:IPPrefix>{{ ansible_host }}/{{ mgmt_subnet_mask_length }}</b:IPPrefix>
          </a:Prefix>
          <a:PrefixStr>{{ ansible_host }}/{{ mgmt_subnet_mask_length }}</a:PrefixStr>
        </a:ManagementIPInterface>
        <a:ManagementIPInterface>
          <Name>V6HostIP</Name>
          <AttachTo>eth0</AttachTo>
          <a:Prefix xmlns:b="Microsoft.Search.Autopilot.Evolution">
            <b:IPPrefix>FC00:2::32/64</b:IPPrefix>
          </a:Prefix>
          <a:PrefixStr>FC00:2::32/64</a:PrefixStr>
        </a:ManagementIPInterface>
      </ManagementIPInterfaces>
      <ManagementVIPInterfaces xmlns:a="http://schemas.datacontract.org/2004/07/Microsoft.Search.Autopilot.Evolution"/>
      <MplsInterfaces/>
      <MplsTeInterfaces/>
      <RsvpInterfaces/>
      <Hostname>{{ inventory_hostname }}</Hostname>
      <PortChannelInterfaces>
{% for index in range(4) %}
        <PortChannel>
<<<<<<< HEAD
          <Name>PortChannel0{{ index+1 }}</Name>
          <AttachTo>{{ port_alias[27+index] }}</AttachTo>
=======
          <Name>PortChannel{{ ((index+1)|string).zfill(4) }}</Name>
          <AttachTo>{{ port_alias[28+index] }}</AttachTo>
>>>>>>> 62e81b78
          <SubInterface/>
        </PortChannel>
{% endfor %}
{% set dhcp_servers_str=';'.join(dhcp_servers) %}
      </PortChannelInterfaces>
      <VlanInterfaces>
        <VlanInterface>
          <Name>Vlan1000</Name>
           <AttachTo>{{ port_alias[1] }};{{ port_alias[2] }};{{ port_alias[3] }};{{ port_alias[4] }};{{ port_alias[5] }};{{ port_alias[6] }};{{ port_alias[7] }};{{ port_alias[8] }};{{ port_alias[9] }};{{ port_alias[10] }};{{ port_alias[11] }};{{ port_alias[12] }};{{ port_alias[13] }};{{ port_alias[14] }};{{ port_alias[15] }};{{ port_alias[16] }};{{ port_alias[17] }};{{ port_alias[18] }};{{ port_alias[19] }};{{ port_alias[20] }};{{ port_alias[21] }};{{ port_alias[22] }};{{ port_alias[23] }};{{ port_alias[24] }}</AttachTo>          
          <NoDhcpRelay>False</NoDhcpRelay>
          <StaticDHCPRelay>0.0.0.0/0</StaticDHCPRelay>
          <Type i:nil="true"/>
          <DhcpRelays>{{ dhcp_servers_str }}</DhcpRelays>
          <VlanID>1000</VlanID>
          <Tag>1000</Tag>
          <Subnets>192.168.0.0/27</Subnets>
        </VlanInterface>
      </VlanInterfaces>
      <IPInterfaces>
{% for index in range(4) %}
        <IPInterface>
          <Name i:nil="true"/>
          <AttachTo>PortChannel{{ ((index +1)|string).zfill(4) }}</AttachTo>
          <Prefix>10.0.0.{{ 56 + index*2 }}/31</Prefix>
        </IPInterface>
        <IPInterface>
          <Name i:Name="true"/>
          <AttachTo>PortChannel{{ ((index +1)|string).zfill(4) }}</AttachTo>
          <Prefix>FC00::{{ ('%0x' % (113+index*4)) | upper }}/126</Prefix>
        </IPInterface>
{% endfor %}
        <IPInterface>
          <Name i:nil="true"/>
          <AttachTo>Vlan1000</AttachTo>
          <Prefix>192.168.0.1/27</Prefix>
        </IPInterface>
      </IPInterfaces>
      <DataAcls/>
      <AclInterfaces>
        <AclInterface>
          <AttachTo>
          {% for index in range(4) -%}
          PortChannel{{ ((index + 1)|string).zfill(4) }};
          {%- endfor -%}
          Vlan1000
          </AttachTo>
          <InAcl>DataAcl</InAcl>
        </AclInterface>
        <AclInterface>
          <AttachTo>
            ERSPAN
          </AttachTo>
          <InAcl>Everflow</InAcl>
        </AclInterface>
      </AclInterfaces>
      <DownstreamSummaries/>
      <DownstreamSummarySet xmlns:a="http://schemas.datacontract.org/2004/07/Microsoft.Search.Autopilot.Evolution"/>
    </DeviceDataPlaneInfo>
  </DpgDec>
  <PngDec>
    <DeviceInterfaceLinks>
{% for index in range(4) %}
      <DeviceLinkBase>
        <ElementType>DeviceInterfaceLink</ElementType>
        <EndDevice>ARISTA0{{ index+1 }}T1</EndDevice>
        <EndPort>Ethernet1</EndPort>
        <StartDevice>{{ inventory_hostname }}</StartDevice>
        <StartPort>{{ port_alias[27+index] }}</StartPort>
      </DeviceLinkBase>
{% endfor %}
    </DeviceInterfaceLinks>
    <Devices>
      <Device i:type="ToRRouter">
        <Hostname>{{ inventory_hostname }}</Hostname>
        <HwSku>{{ hwsku }}</HwSku>
        <ManagementAddress xmlns:a="Microsoft.Search.Autopilot.NetMux">
           <a:IPPrefix>{{ ansible_host }}</a:IPPrefix>
        </ManagementAddress>
      </Device>
{% if  VM_topo  %}
{% for dev in neighbor_eosvm_mgmt %}
{% if 'T1' in dev %}
{% set dev_type = 'LeafRouter' %}
{% elif 'T2' in dev %}
{% set dev_type = 'SpineRouter' %}
{% elif 'T0' in dev %}
{% set dev_type = 'TorRouter' %}
{% else %}
{% set dev_ytpe = 'Unknown' %}
{% endif %}
      <Device i:type="{{ dev_type }}">
         <Hostname>{{ dev }}</Hostname>
         <ManagementAddress xmlns:a="Microsoft.Search.Autopilot.NetMux">
           <a:IPPrefix>{{ neighbor_eosvm_mgmt[dev] }}</a:IPPrefix>
         </ManagementAddress>
         <HwSku>Arista-VM</HwSku>
       </Device>
{% endfor %}
{% endif %}
    </Devices>
  </PngDec>
{% include 'dev_metadata.j2' %}
  <Hostname>{{ inventory_hostname }}</Hostname>
  <HwSku>{{ hwsku }}</HwSku>
</DeviceMiniGraph><|MERGE_RESOLUTION|>--- conflicted
+++ resolved
@@ -114,13 +114,8 @@
       <PortChannelInterfaces>
 {% for index in range(4) %}
         <PortChannel>
-<<<<<<< HEAD
-          <Name>PortChannel0{{ index+1 }}</Name>
+          <Name>PortChannel{{ ((index+1)|string).zfill(4) }}</Name>
           <AttachTo>{{ port_alias[27+index] }}</AttachTo>
-=======
-          <Name>PortChannel{{ ((index+1)|string).zfill(4) }}</Name>
-          <AttachTo>{{ port_alias[28+index] }}</AttachTo>
->>>>>>> 62e81b78
           <SubInterface/>
         </PortChannel>
 {% endfor %}
